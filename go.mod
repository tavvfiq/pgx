--- conflicted
+++ resolved
@@ -1,47 +1,26 @@
-<<<<<<< HEAD
-module github.com/jackc/pgx/v5
+module github.com/yugabyte/pgx/v5
 
 go 1.21
 
 require (
 	github.com/jackc/pgpassfile v1.0.0
 	github.com/jackc/pgservicefile v0.0.0-20240606120523-5a60cdf6a761
+	github.com/jackc/pgx/v5 v5.7.4
 	github.com/jackc/puddle/v2 v2.2.2
-	github.com/stretchr/testify v1.8.1
+	github.com/rs/zerolog v1.34.0
+	github.com/stretchr/testify v1.8.4
 	golang.org/x/crypto v0.31.0
 	golang.org/x/sync v0.10.0
 	golang.org/x/text v0.21.0
-=======
-module github.com/yugabyte/pgx/v5
-
-go 1.19
-
-require (
-	github.com/jackc/pgpassfile v1.0.0
-	github.com/jackc/pgservicefile v0.0.0-20231201235250-de7065d80cb9
-	github.com/jackc/puddle/v2 v2.2.1
-	github.com/rs/zerolog v1.34.0
-	github.com/stretchr/testify v1.8.4
-	golang.org/x/crypto v0.20.0
-	golang.org/x/text v0.14.0
->>>>>>> f6e6f80f
 )
 
 require (
 	github.com/davecgh/go-spew v1.1.1 // indirect
-<<<<<<< HEAD
-	github.com/kr/pretty v0.3.0 // indirect
-	github.com/pmezard/go-difflib v1.0.0 // indirect
-	gopkg.in/check.v1 v1.0.0-20201130134442-10cb98267c6c // indirect
-=======
-	github.com/kr/pretty v0.1.0 // indirect
 	github.com/kr/text v0.2.0 // indirect
 	github.com/mattn/go-colorable v0.1.13 // indirect
 	github.com/mattn/go-isatty v0.0.19 // indirect
 	github.com/pmezard/go-difflib v1.0.0 // indirect
-	golang.org/x/sync v0.6.0 // indirect
-	golang.org/x/sys v0.17.0 // indirect
-	gopkg.in/check.v1 v1.0.0-20180628173108-788fd7840127 // indirect
->>>>>>> f6e6f80f
+	github.com/rogpeppe/go-internal v1.6.1 // indirect
+	golang.org/x/sys v0.28.0 // indirect
 	gopkg.in/yaml.v3 v3.0.1 // indirect
 )