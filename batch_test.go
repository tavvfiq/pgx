package pgx_test

import (
	"context"
	"errors"
	"fmt"
	"os"
	"testing"
	"time"

<<<<<<< HEAD
	"github.com/jackc/pgx/v5"
	"github.com/jackc/pgx/v5/pgconn"
	"github.com/jackc/pgx/v5/pgxtest"
=======
>>>>>>> f6e6f80f
	"github.com/stretchr/testify/assert"
	"github.com/stretchr/testify/require"
	"github.com/yugabyte/pgx/v5"
	"github.com/yugabyte/pgx/v5/pgconn"
	"github.com/yugabyte/pgx/v5/pgxtest"
)

func TestConnSendBatch(t *testing.T) {
	t.Parallel()

	ctx, cancel := context.WithTimeout(context.Background(), 120*time.Second)
	defer cancel()

	pgxtest.RunWithQueryExecModes(ctx, t, defaultConnTestRunner, nil, func(ctx context.Context, t testing.TB, conn *pgx.Conn) {
		pgxtest.SkipCockroachDB(t, conn, "Server serial type is incompatible with test")

		sql := `create temporary table ledger(
	  id serial primary key,
	  description varchar not null,
	  amount int not null
	);`
		mustExec(t, conn, sql)

		batch := &pgx.Batch{}
		batch.Queue("insert into ledger(description, amount) values($1, $2)", "q1", 1)
		batch.Queue("insert into ledger(description, amount) values($1, $2)", "q2", 2)
		batch.Queue("insert into ledger(description, amount) values($1, $2)", "q3", 3)
		batch.Queue("select id, description, amount from ledger order by id")
		batch.Queue("select id, description, amount from ledger order by id")
		batch.Queue("select * from ledger where false")
		batch.Queue("select sum(amount) from ledger")

		br := conn.SendBatch(ctx, batch)

		ct, err := br.Exec()
		if err != nil {
			t.Error(err)
		}
		if ct.RowsAffected() != 1 {
			t.Errorf("ct.RowsAffected() => %v, want %v", ct.RowsAffected(), 1)
		}

		ct, err = br.Exec()
		if err != nil {
			t.Error(err)
		}
		if ct.RowsAffected() != 1 {
			t.Errorf("ct.RowsAffected() => %v, want %v", ct.RowsAffected(), 1)
		}

		ct, err = br.Exec()
		if err != nil {
			t.Error(err)
		}
		if ct.RowsAffected() != 1 {
			t.Errorf("ct.RowsAffected() => %v, want %v", ct.RowsAffected(), 1)
		}

		selectFromLedgerExpectedRows := []struct {
			id          int32
			description string
			amount      int32
		}{
			{1, "q1", 1},
			{2, "q2", 2},
			{3, "q3", 3},
		}

		rows, err := br.Query()
		if err != nil {
			t.Error(err)
		}

		var id int32
		var description string
		var amount int32
		rowCount := 0

		for rows.Next() {
			if rowCount >= len(selectFromLedgerExpectedRows) {
				t.Fatalf("got too many rows: %d", rowCount)
			}

			if err := rows.Scan(&id, &description, &amount); err != nil {
				t.Fatalf("row %d: %v", rowCount, err)
			}

			if id != selectFromLedgerExpectedRows[rowCount].id {
				t.Errorf("id => %v, want %v", id, selectFromLedgerExpectedRows[rowCount].id)
			}
			if description != selectFromLedgerExpectedRows[rowCount].description {
				t.Errorf("description => %v, want %v", description, selectFromLedgerExpectedRows[rowCount].description)
			}
			if amount != selectFromLedgerExpectedRows[rowCount].amount {
				t.Errorf("amount => %v, want %v", amount, selectFromLedgerExpectedRows[rowCount].amount)
			}

			rowCount++
		}

		if rows.Err() != nil {
			t.Fatal(rows.Err())
		}

		rowCount = 0
		rows, _ = br.Query()
		_, err = pgx.ForEachRow(rows, []any{&id, &description, &amount}, func() error {
			if id != selectFromLedgerExpectedRows[rowCount].id {
				t.Errorf("id => %v, want %v", id, selectFromLedgerExpectedRows[rowCount].id)
			}
			if description != selectFromLedgerExpectedRows[rowCount].description {
				t.Errorf("description => %v, want %v", description, selectFromLedgerExpectedRows[rowCount].description)
			}
			if amount != selectFromLedgerExpectedRows[rowCount].amount {
				t.Errorf("amount => %v, want %v", amount, selectFromLedgerExpectedRows[rowCount].amount)
			}

			rowCount++

			return nil
		})
		if err != nil {
			t.Error(err)
		}

		err = br.QueryRow().Scan(&id, &description, &amount)
		if !errors.Is(err, pgx.ErrNoRows) {
			t.Errorf("expected pgx.ErrNoRows but got: %v", err)
		}

		err = br.QueryRow().Scan(&amount)
		if err != nil {
			t.Error(err)
		}
		if amount != 6 {
			t.Errorf("amount => %v, want %v", amount, 6)
		}

		err = br.Close()
		if err != nil {
			t.Fatal(err)
		}
	})
}

func TestConnSendBatchQueuedQuery(t *testing.T) {
	t.Parallel()

	ctx, cancel := context.WithTimeout(context.Background(), 120*time.Second)
	defer cancel()

	pgxtest.RunWithQueryExecModes(ctx, t, defaultConnTestRunner, nil, func(ctx context.Context, t testing.TB, conn *pgx.Conn) {
		pgxtest.SkipCockroachDB(t, conn, "Server serial type is incompatible with test")

		sql := `create temporary table ledger(
	  id serial primary key,
	  description varchar not null,
	  amount int not null
	);`
		mustExec(t, conn, sql)

		batch := &pgx.Batch{}

		batch.Queue("insert into ledger(description, amount) values($1, $2)", "q1", 1).Exec(func(ct pgconn.CommandTag) error {
			assert.EqualValues(t, 1, ct.RowsAffected())
			return nil
		})

		batch.Queue("insert into ledger(description, amount) values($1, $2)", "q2", 2).Exec(func(ct pgconn.CommandTag) error {
			assert.EqualValues(t, 1, ct.RowsAffected())
			return nil
		})

		batch.Queue("insert into ledger(description, amount) values($1, $2)", "q3", 3).Exec(func(ct pgconn.CommandTag) error {
			assert.EqualValues(t, 1, ct.RowsAffected())
			return nil
		})

		selectFromLedgerExpectedRows := []struct {
			id          int32
			description string
			amount      int32
		}{
			{1, "q1", 1},
			{2, "q2", 2},
			{3, "q3", 3},
		}

		batch.Queue("select id, description, amount from ledger order by id").Query(func(rows pgx.Rows) error {
			rowCount := 0
			var id int32
			var description string
			var amount int32
			_, err := pgx.ForEachRow(rows, []any{&id, &description, &amount}, func() error {
				assert.Equal(t, selectFromLedgerExpectedRows[rowCount].id, id)
				assert.Equal(t, selectFromLedgerExpectedRows[rowCount].description, description)
				assert.Equal(t, selectFromLedgerExpectedRows[rowCount].amount, amount)
				rowCount++

				return nil
			})
			assert.NoError(t, err)
			return nil
		})

		batch.Queue("select id, description, amount from ledger order by id").Query(func(rows pgx.Rows) error {
			rowCount := 0
			var id int32
			var description string
			var amount int32
			_, err := pgx.ForEachRow(rows, []any{&id, &description, &amount}, func() error {
				assert.Equal(t, selectFromLedgerExpectedRows[rowCount].id, id)
				assert.Equal(t, selectFromLedgerExpectedRows[rowCount].description, description)
				assert.Equal(t, selectFromLedgerExpectedRows[rowCount].amount, amount)
				rowCount++

				return nil
			})
			assert.NoError(t, err)
			return nil
		})

		batch.Queue("select * from ledger where false").QueryRow(func(row pgx.Row) error {
			err := row.Scan(nil, nil, nil)
			assert.ErrorIs(t, err, pgx.ErrNoRows)
			return nil
		})

		batch.Queue("select sum(amount) from ledger").QueryRow(func(row pgx.Row) error {
			var sumAmount int32
			err := row.Scan(&sumAmount)
			assert.NoError(t, err)
			assert.EqualValues(t, 6, sumAmount)
			return nil
		})

		err := conn.SendBatch(ctx, batch).Close()
		assert.NoError(t, err)
	})
}

func TestConnSendBatchMany(t *testing.T) {
	t.Parallel()

	ctx, cancel := context.WithTimeout(context.Background(), 120*time.Second)
	defer cancel()

	pgxtest.RunWithQueryExecModes(ctx, t, defaultConnTestRunner, nil, func(ctx context.Context, t testing.TB, conn *pgx.Conn) {
		sql := `create temporary table ledger(
	  id serial primary key,
	  description varchar not null,
	  amount int not null
	);`
		mustExec(t, conn, sql)

		batch := &pgx.Batch{}

		numInserts := 1000

		for i := 0; i < numInserts; i++ {
			batch.Queue("insert into ledger(description, amount) values($1, $2)", "q1", 1)
		}
		batch.Queue("select count(*) from ledger")
<<<<<<< HEAD

		br := conn.SendBatch(ctx, batch)

		for i := 0; i < numInserts; i++ {
			ct, err := br.Exec()
			assert.NoError(t, err)
			assert.EqualValues(t, 1, ct.RowsAffected())
		}

		var actualInserts int
		err := br.QueryRow().Scan(&actualInserts)
		assert.NoError(t, err)
		assert.EqualValues(t, numInserts, actualInserts)

		err = br.Close()
		require.NoError(t, err)
	})
}

// https://github.com/jackc/pgx/issues/1801#issuecomment-2203784178
func TestConnSendBatchReadResultsWhenNothingQueued(t *testing.T) {
	t.Parallel()

	ctx, cancel := context.WithTimeout(context.Background(), 120*time.Second)
	defer cancel()

	pgxtest.RunWithQueryExecModes(ctx, t, defaultConnTestRunner, nil, func(ctx context.Context, t testing.TB, conn *pgx.Conn) {
		batch := &pgx.Batch{}
		br := conn.SendBatch(ctx, batch)
		commandTag, err := br.Exec()
		require.Equal(t, "", commandTag.String())
		require.EqualError(t, err, "no more results in batch")
=======

		br := conn.SendBatch(ctx, batch)

		for i := 0; i < numInserts; i++ {
			ct, err := br.Exec()
			assert.NoError(t, err)
			assert.EqualValues(t, 1, ct.RowsAffected())
		}

		var actualInserts int
		err := br.QueryRow().Scan(&actualInserts)
		assert.NoError(t, err)
		assert.EqualValues(t, numInserts, actualInserts)

>>>>>>> f6e6f80f
		err = br.Close()
		require.NoError(t, err)
	})
}

func TestConnSendBatchReadMoreResultsThanQueriesSent(t *testing.T) {
	t.Parallel()

<<<<<<< HEAD
	ctx, cancel := context.WithTimeout(context.Background(), 120*time.Second)
	defer cancel()

	pgxtest.RunWithQueryExecModes(ctx, t, defaultConnTestRunner, nil, func(ctx context.Context, t testing.TB, conn *pgx.Conn) {
		batch := &pgx.Batch{}
		batch.Queue("select 1")
		br := conn.SendBatch(ctx, batch)
		commandTag, err := br.Exec()
		require.Equal(t, "SELECT 1", commandTag.String())
		require.NoError(t, err)
		commandTag, err = br.Exec()
		require.Equal(t, "", commandTag.String())
		require.EqualError(t, err, "no more results in batch")
		err = br.Close()
		require.NoError(t, err)
	})
}

func TestConnSendBatchWithPreparedStatement(t *testing.T) {
	t.Parallel()

	modes := []pgx.QueryExecMode{
		pgx.QueryExecModeCacheStatement,
		pgx.QueryExecModeCacheDescribe,
		pgx.QueryExecModeDescribeExec,
		pgx.QueryExecModeExec,
		// Don't test simple mode with prepared statements.
	}
	ctx, cancel := context.WithTimeout(context.Background(), 120*time.Second)
	defer cancel()

=======
	modes := []pgx.QueryExecMode{
		pgx.QueryExecModeCacheStatement,
		pgx.QueryExecModeCacheDescribe,
		pgx.QueryExecModeDescribeExec,
		pgx.QueryExecModeExec,
		// Don't test simple mode with prepared statements.
	}
	ctx, cancel := context.WithTimeout(context.Background(), 120*time.Second)
	defer cancel()

>>>>>>> f6e6f80f
	pgxtest.RunWithQueryExecModes(ctx, t, defaultConnTestRunner, modes, func(ctx context.Context, t testing.TB, conn *pgx.Conn) {
		pgxtest.SkipCockroachDB(t, conn, "Server issues incorrect ParameterDescription (https://github.com/cockroachdb/cockroach/issues/60907)")
		_, err := conn.Prepare(ctx, "ps1", "select n from generate_series(0,$1::int) n")
		if err != nil {
			t.Fatal(err)
		}

		batch := &pgx.Batch{}

		queryCount := 3
		for i := 0; i < queryCount; i++ {
			batch.Queue("ps1", 5)
		}

		br := conn.SendBatch(ctx, batch)

		for i := 0; i < queryCount; i++ {
			rows, err := br.Query()
			if err != nil {
				t.Fatal(err)
			}

			for k := 0; rows.Next(); k++ {
				var n int
				if err := rows.Scan(&n); err != nil {
					t.Fatal(err)
				}
				if n != k {
					t.Fatalf("n => %v, want %v", n, k)
				}
			}

			if rows.Err() != nil {
				t.Fatal(rows.Err())
			}
		}

		err = br.Close()
		if err != nil {
			t.Fatal(err)
		}
	})
}

func TestConnSendBatchWithQueryRewriter(t *testing.T) {
	t.Parallel()

	ctx, cancel := context.WithTimeout(context.Background(), 120*time.Second)
	defer cancel()

	pgxtest.RunWithQueryExecModes(ctx, t, defaultConnTestRunner, nil, func(ctx context.Context, t testing.TB, conn *pgx.Conn) {
		batch := &pgx.Batch{}
		batch.Queue("something to be replaced", &testQueryRewriter{sql: "select $1::int", args: []any{1}})
		batch.Queue("something else to be replaced", &testQueryRewriter{sql: "select $1::text", args: []any{"hello"}})
		batch.Queue("more to be replaced", &testQueryRewriter{sql: "select $1::int", args: []any{3}})

		br := conn.SendBatch(ctx, batch)

		var n int32
		err := br.QueryRow().Scan(&n)
		require.NoError(t, err)
		require.EqualValues(t, 1, n)

		var s string
		err = br.QueryRow().Scan(&s)
		require.NoError(t, err)
		require.Equal(t, "hello", s)

		err = br.QueryRow().Scan(&n)
		require.NoError(t, err)
		require.EqualValues(t, 3, n)

		err = br.Close()
		require.NoError(t, err)
	})
}

// https://github.com/jackc/pgx/issues/856
func TestConnSendBatchWithPreparedStatementAndStatementCacheDisabled(t *testing.T) {
	t.Parallel()

	ctx, cancel := context.WithTimeout(context.Background(), 120*time.Second)
	defer cancel()

	config, err := pgx.ParseConfig(os.Getenv("PGX_TEST_DATABASE"))
	require.NoError(t, err)

	config.DefaultQueryExecMode = pgx.QueryExecModeDescribeExec
	config.StatementCacheCapacity = 0
	config.DescriptionCacheCapacity = 0

	conn := mustConnect(t, config)
	defer closeConn(t, conn)

	pgxtest.SkipCockroachDB(t, conn, "Server issues incorrect ParameterDescription (https://github.com/cockroachdb/cockroach/issues/60907)")

	_, err = conn.Prepare(ctx, "ps1", "select n from generate_series(0,$1::int) n")
	if err != nil {
		t.Fatal(err)
	}

	batch := &pgx.Batch{}

	queryCount := 3
	for i := 0; i < queryCount; i++ {
		batch.Queue("ps1", 5)
	}

	br := conn.SendBatch(ctx, batch)

	for i := 0; i < queryCount; i++ {
		rows, err := br.Query()
		if err != nil {
			t.Fatal(err)
		}

		for k := 0; rows.Next(); k++ {
			var n int
			if err := rows.Scan(&n); err != nil {
				t.Fatal(err)
			}
			if n != k {
				t.Fatalf("n => %v, want %v", n, k)
			}
		}

		if rows.Err() != nil {
			t.Fatal(rows.Err())
		}
	}

	err = br.Close()
	if err != nil {
		t.Fatal(err)
	}

	ensureConnValid(t, conn)
}

func TestConnSendBatchCloseRowsPartiallyRead(t *testing.T) {
	t.Parallel()

	ctx, cancel := context.WithTimeout(context.Background(), 120*time.Second)
	defer cancel()

	pgxtest.RunWithQueryExecModes(ctx, t, defaultConnTestRunner, nil, func(ctx context.Context, t testing.TB, conn *pgx.Conn) {

		batch := &pgx.Batch{}
		batch.Queue("select n from generate_series(0,5) n")
		batch.Queue("select n from generate_series(0,5) n")

		br := conn.SendBatch(ctx, batch)

		rows, err := br.Query()
		if err != nil {
			t.Error(err)
		}

		for i := 0; i < 3; i++ {
			if !rows.Next() {
				t.Error("expected a row to be available")
			}

			var n int
			if err := rows.Scan(&n); err != nil {
				t.Error(err)
			}
			if n != i {
				t.Errorf("n => %v, want %v", n, i)
			}
		}
<<<<<<< HEAD

		rows.Close()

=======

		rows.Close()

>>>>>>> f6e6f80f
		rows, err = br.Query()
		if err != nil {
			t.Error(err)
		}

		for i := 0; rows.Next(); i++ {
			var n int
			if err := rows.Scan(&n); err != nil {
				t.Error(err)
			}
			if n != i {
				t.Errorf("n => %v, want %v", n, i)
			}
		}

		if rows.Err() != nil {
			t.Error(rows.Err())
		}

		err = br.Close()
		if err != nil {
			t.Fatal(err)
		}

	})
}

func TestConnSendBatchQueryError(t *testing.T) {
	t.Parallel()

	ctx, cancel := context.WithTimeout(context.Background(), 120*time.Second)
	defer cancel()

	pgxtest.RunWithQueryExecModes(ctx, t, defaultConnTestRunner, nil, func(ctx context.Context, t testing.TB, conn *pgx.Conn) {

		batch := &pgx.Batch{}
		batch.Queue("select n from generate_series(0,5) n where 100/(5-n) > 0")
		batch.Queue("select n from generate_series(0,5) n")

		br := conn.SendBatch(ctx, batch)

		rows, err := br.Query()
		if err != nil {
			t.Error(err)
		}

		for i := 0; rows.Next(); i++ {
			var n int
			if err := rows.Scan(&n); err != nil {
				t.Error(err)
			}
			if n != i {
				t.Errorf("n => %v, want %v", n, i)
			}
		}

		if pgErr, ok := rows.Err().(*pgconn.PgError); !(ok && pgErr.Code == "22012") {
			t.Errorf("rows.Err() => %v, want error code %v", rows.Err(), 22012)
		}

		err = br.Close()
		if pgErr, ok := err.(*pgconn.PgError); !(ok && pgErr.Code == "22012") {
			t.Errorf("br.Close() => %v, want error code %v", err, 22012)
		}

	})
}

func TestConnSendBatchQuerySyntaxError(t *testing.T) {
	t.Parallel()

	ctx, cancel := context.WithTimeout(context.Background(), 120*time.Second)
	defer cancel()

	pgxtest.RunWithQueryExecModes(ctx, t, defaultConnTestRunner, nil, func(ctx context.Context, t testing.TB, conn *pgx.Conn) {

		batch := &pgx.Batch{}
		batch.Queue("select 1 1")

		br := conn.SendBatch(ctx, batch)

		var n int32
		err := br.QueryRow().Scan(&n)
		if pgErr, ok := err.(*pgconn.PgError); !(ok && pgErr.Code == "42601") {
			t.Errorf("rows.Err() => %v, want error code %v", err, 42601)
		}

		err = br.Close()
		if err == nil {
			t.Error("Expected error")
		}

	})
}

func TestConnSendBatchQueryRowInsert(t *testing.T) {
	t.Parallel()

	ctx, cancel := context.WithTimeout(context.Background(), 120*time.Second)
	defer cancel()

	pgxtest.RunWithQueryExecModes(ctx, t, defaultConnTestRunner, nil, func(ctx context.Context, t testing.TB, conn *pgx.Conn) {

		sql := `create temporary table ledger(
	  id serial primary key,
	  description varchar not null,
	  amount int not null
	);`
		mustExec(t, conn, sql)

		batch := &pgx.Batch{}
		batch.Queue("select 1")
		batch.Queue("insert into ledger(description, amount) values($1, $2),($1, $2)", "q1", 1)

		br := conn.SendBatch(ctx, batch)

		var value int
		err := br.QueryRow().Scan(&value)
		if err != nil {
			t.Error(err)
		}

		ct, err := br.Exec()
		if err != nil {
			t.Error(err)
		}
		if ct.RowsAffected() != 2 {
			t.Errorf("ct.RowsAffected() => %v, want %v", ct.RowsAffected(), 2)
		}

		br.Close()

	})
}

func TestConnSendBatchQueryPartialReadInsert(t *testing.T) {
	t.Parallel()

	ctx, cancel := context.WithTimeout(context.Background(), 120*time.Second)
	defer cancel()

	pgxtest.RunWithQueryExecModes(ctx, t, defaultConnTestRunner, nil, func(ctx context.Context, t testing.TB, conn *pgx.Conn) {

		sql := `create temporary table ledger(
	  id serial primary key,
	  description varchar not null,
	  amount int not null
	);`
		mustExec(t, conn, sql)

		batch := &pgx.Batch{}
		batch.Queue("select 1 union all select 2 union all select 3")
		batch.Queue("insert into ledger(description, amount) values($1, $2),($1, $2)", "q1", 1)

		br := conn.SendBatch(ctx, batch)

		rows, err := br.Query()
		if err != nil {
			t.Error(err)
		}
		rows.Close()

		ct, err := br.Exec()
		if err != nil {
			t.Error(err)
		}
		if ct.RowsAffected() != 2 {
			t.Errorf("ct.RowsAffected() => %v, want %v", ct.RowsAffected(), 2)
		}

		br.Close()

	})
}

func TestTxSendBatch(t *testing.T) {
	t.Parallel()

	ctx, cancel := context.WithTimeout(context.Background(), 120*time.Second)
	defer cancel()
<<<<<<< HEAD

	pgxtest.RunWithQueryExecModes(ctx, t, defaultConnTestRunner, nil, func(ctx context.Context, t testing.TB, conn *pgx.Conn) {

=======

	pgxtest.RunWithQueryExecModes(ctx, t, defaultConnTestRunner, nil, func(ctx context.Context, t testing.TB, conn *pgx.Conn) {

>>>>>>> f6e6f80f
		sql := `create temporary table ledger1(
	  id serial primary key,
	  description varchar not null
	);`
		mustExec(t, conn, sql)

		sql = `create temporary table ledger2(
	  id int primary key,
	  amount int not null
	);`
		mustExec(t, conn, sql)

		tx, _ := conn.Begin(ctx)
		batch := &pgx.Batch{}
		batch.Queue("insert into ledger1(description) values($1) returning id", "q1")

		br := tx.SendBatch(context.Background(), batch)

		var id int
		err := br.QueryRow().Scan(&id)
		if err != nil {
			t.Error(err)
		}
		br.Close()

		batch = &pgx.Batch{}
		batch.Queue("insert into ledger2(id,amount) values($1, $2)", id, 2)
		batch.Queue("select amount from ledger2 where id = $1", id)

		br = tx.SendBatch(ctx, batch)

		ct, err := br.Exec()
		if err != nil {
			t.Error(err)
		}
		if ct.RowsAffected() != 1 {
			t.Errorf("ct.RowsAffected() => %v, want %v", ct.RowsAffected(), 1)
		}

		var amount int
		err = br.QueryRow().Scan(&amount)
		if err != nil {
			t.Error(err)
		}

		br.Close()
		tx.Commit(ctx)

		var count int
		conn.QueryRow(ctx, "select count(1) from ledger1 where id = $1", id).Scan(&count)
		if count != 1 {
			t.Errorf("count => %v, want %v", count, 1)
		}

		err = br.Close()
		if err != nil {
			t.Fatal(err)
		}

	})
}

func TestTxSendBatchRollback(t *testing.T) {
	t.Parallel()

	ctx, cancel := context.WithTimeout(context.Background(), 120*time.Second)
	defer cancel()

	pgxtest.RunWithQueryExecModes(ctx, t, defaultConnTestRunner, nil, func(ctx context.Context, t testing.TB, conn *pgx.Conn) {

		sql := `create temporary table ledger1(
	  id serial primary key,
	  description varchar not null
	);`
		mustExec(t, conn, sql)

		tx, _ := conn.Begin(ctx)
		batch := &pgx.Batch{}
		batch.Queue("insert into ledger1(description) values($1) returning id", "q1")

		br := tx.SendBatch(ctx, batch)

		var id int
		err := br.QueryRow().Scan(&id)
		if err != nil {
			t.Error(err)
		}
		br.Close()
		tx.Rollback(ctx)

		row := conn.QueryRow(ctx, "select count(1) from ledger1 where id = $1", id)
		var count int
		row.Scan(&count)
		if count != 0 {
			t.Errorf("count => %v, want %v", count, 0)
		}

	})
}

// https://github.com/jackc/pgx/issues/1578
func TestSendBatchErrorWhileReadingResultsWithoutCallback(t *testing.T) {
	t.Parallel()

	ctx, cancel := context.WithTimeout(context.Background(), 120*time.Second)
	defer cancel()

	pgxtest.RunWithQueryExecModes(ctx, t, defaultConnTestRunner, nil, func(ctx context.Context, t testing.TB, conn *pgx.Conn) {
		batch := &pgx.Batch{}
		batch.Queue("select 4 / $1::int", 0)

		batchResult := conn.SendBatch(ctx, batch)

		_, execErr := batchResult.Exec()
		require.Error(t, execErr)

		closeErr := batchResult.Close()
		require.Equal(t, execErr, closeErr)

		// Try to use the connection.
		_, err := conn.Exec(ctx, "select 1")
		require.NoError(t, err)
	})
}

func TestSendBatchErrorWhileReadingResultsWithExecWhereSomeRowsAreReturned(t *testing.T) {
	t.Parallel()

	ctx, cancel := context.WithTimeout(context.Background(), 120*time.Second)
	defer cancel()

	pgxtest.RunWithQueryExecModes(ctx, t, defaultConnTestRunner, nil, func(ctx context.Context, t testing.TB, conn *pgx.Conn) {
		batch := &pgx.Batch{}
		batch.Queue("select 4 / n from generate_series(-2, 2) n")

		batchResult := conn.SendBatch(ctx, batch)

		_, execErr := batchResult.Exec()
		require.Error(t, execErr)

		closeErr := batchResult.Close()
		require.Equal(t, execErr, closeErr)

		// Try to use the connection.
		_, err := conn.Exec(ctx, "select 1")
		require.NoError(t, err)
	})
}

func TestConnBeginBatchDeferredError(t *testing.T) {
	t.Parallel()

	ctx, cancel := context.WithTimeout(context.Background(), 120*time.Second)
	defer cancel()

	pgxtest.RunWithQueryExecModes(ctx, t, defaultConnTestRunner, nil, func(ctx context.Context, t testing.TB, conn *pgx.Conn) {

		pgxtest.SkipCockroachDB(t, conn, "Server does not support deferred constraint (https://github.com/cockroachdb/cockroach/issues/31632)")

		mustExec(t, conn, `create temporary table t (
		id text primary key,
		n int not null,
		unique (n) deferrable initially deferred
	);

	insert into t (id, n) values ('a', 1), ('b', 2), ('c', 3);`)

		batch := &pgx.Batch{}

		batch.Queue(`update t set n=n+1 where id='b' returning *`)

		br := conn.SendBatch(ctx, batch)

		rows, err := br.Query()
		if err != nil {
			t.Error(err)
		}

		for rows.Next() {
			var id string
			var n int32
			err = rows.Scan(&id, &n)
			if err != nil {
				t.Fatal(err)
			}
		}

		err = br.Close()
		if err == nil {
			t.Fatal("expected error 23505 but got none")
		}

		if err, ok := err.(*pgconn.PgError); !ok || err.Code != "23505" {
			t.Fatalf("expected error 23505, got %v", err)
		}

	})
}

func TestConnSendBatchNoStatementCache(t *testing.T) {
	ctx, cancel := context.WithTimeout(context.Background(), 120*time.Second)
	defer cancel()

	config := mustParseConfig(t, os.Getenv("PGX_TEST_DATABASE"))
	config.DefaultQueryExecMode = pgx.QueryExecModeDescribeExec
	config.StatementCacheCapacity = 0
	config.DescriptionCacheCapacity = 0

	conn := mustConnect(t, config)
	defer closeConn(t, conn)

	testConnSendBatch(t, ctx, conn, 3)
}

func TestConnSendBatchPrepareStatementCache(t *testing.T) {
	ctx, cancel := context.WithTimeout(context.Background(), 120*time.Second)
	defer cancel()

	config := mustParseConfig(t, os.Getenv("PGX_TEST_DATABASE"))
	config.DefaultQueryExecMode = pgx.QueryExecModeCacheStatement
	config.StatementCacheCapacity = 32

	conn := mustConnect(t, config)
	defer closeConn(t, conn)

	testConnSendBatch(t, ctx, conn, 3)
}

func TestConnSendBatchDescribeStatementCache(t *testing.T) {
	ctx, cancel := context.WithTimeout(context.Background(), 120*time.Second)
	defer cancel()

	config := mustParseConfig(t, os.Getenv("PGX_TEST_DATABASE"))
	config.DefaultQueryExecMode = pgx.QueryExecModeCacheDescribe
	config.DescriptionCacheCapacity = 32

	conn := mustConnect(t, config)
	defer closeConn(t, conn)

	testConnSendBatch(t, ctx, conn, 3)
}

func testConnSendBatch(t *testing.T, ctx context.Context, conn *pgx.Conn, queryCount int) {
	batch := &pgx.Batch{}
	for j := 0; j < queryCount; j++ {
		batch.Queue("select n from generate_series(0,5) n")
	}

	br := conn.SendBatch(ctx, batch)

	for j := 0; j < queryCount; j++ {
		rows, err := br.Query()
		require.NoError(t, err)

		for k := 0; rows.Next(); k++ {
			var n int
			err := rows.Scan(&n)
			require.NoError(t, err)
			require.Equal(t, k, n)
		}

		require.NoError(t, rows.Err())
	}

	err := br.Close()
	require.NoError(t, err)
}

func TestSendBatchSimpleProtocol(t *testing.T) {
	t.Parallel()

	ctx, cancel := context.WithTimeout(context.Background(), 120*time.Second)
	defer cancel()

	config := mustParseConfig(t, os.Getenv("PGX_TEST_DATABASE"))
	config.DefaultQueryExecMode = pgx.QueryExecModeSimpleProtocol

	conn := mustConnect(t, config)
	defer closeConn(t, conn)

	var batch pgx.Batch
	batch.Queue("SELECT 1::int")
	batch.Queue("SELECT 2::int; SELECT $1::int", 3)
	results := conn.SendBatch(ctx, &batch)
	rows, err := results.Query()
	assert.NoError(t, err)
	assert.True(t, rows.Next())
	values, err := rows.Values()
	assert.NoError(t, err)
	assert.EqualValues(t, 1, values[0])
	assert.False(t, rows.Next())

	rows, err = results.Query()
	assert.NoError(t, err)
	assert.True(t, rows.Next())
	values, err = rows.Values()
	assert.NoError(t, err)
	assert.EqualValues(t, 2, values[0])
	assert.False(t, rows.Next())

	rows, err = results.Query()
	assert.NoError(t, err)
	assert.True(t, rows.Next())
	values, err = rows.Values()
	assert.NoError(t, err)
	assert.EqualValues(t, 3, values[0])
	assert.False(t, rows.Next())
}

<<<<<<< HEAD
// https://github.com/jackc/pgx/issues/1847#issuecomment-2347858887
func TestConnSendBatchErrorDoesNotLeaveOrphanedPreparedStatement(t *testing.T) {
	t.Parallel()

	ctx, cancel := context.WithTimeout(context.Background(), 120*time.Second)
	defer cancel()

	pgxtest.RunWithQueryExecModes(ctx, t, defaultConnTestRunner, nil, func(ctx context.Context, t testing.TB, conn *pgx.Conn) {
		pgxtest.SkipCockroachDB(t, conn, "Server serial type is incompatible with test")

		mustExec(t, conn, `create temporary table foo(col1 text primary key);`)

		batch := &pgx.Batch{}
		batch.Queue("select col1 from foo")
		batch.Queue("select col1 from baz")
		err := conn.SendBatch(ctx, batch).Close()
		require.EqualError(t, err, `ERROR: relation "baz" does not exist (SQLSTATE 42P01)`)

		mustExec(t, conn, `create temporary table baz(col1 text primary key);`)

		// Since table baz now exists, the batch should succeed.

		batch = &pgx.Batch{}
		batch.Queue("select col1 from foo")
		batch.Queue("select col1 from baz")
		err = conn.SendBatch(ctx, batch).Close()
		require.NoError(t, err)
	})
}

=======
>>>>>>> f6e6f80f
func ExampleConn_SendBatch() {
	ctx, cancel := context.WithTimeout(context.Background(), 120*time.Second)
	defer cancel()

	conn, err := pgx.Connect(ctx, os.Getenv("PGX_TEST_DATABASE"))
	if err != nil {
		fmt.Printf("Unable to establish connection: %v", err)
		return
	}

	batch := &pgx.Batch{}
	batch.Queue("select 1 + 1").QueryRow(func(row pgx.Row) error {
		var n int32
		err := row.Scan(&n)
		if err != nil {
			return err
		}

		fmt.Println(n)

		return err
	})

	batch.Queue("select 1 + 2").QueryRow(func(row pgx.Row) error {
		var n int32
		err := row.Scan(&n)
		if err != nil {
			return err
		}

		fmt.Println(n)

		return err
	})

	batch.Queue("select 2 + 3").QueryRow(func(row pgx.Row) error {
		var n int32
		err := row.Scan(&n)
		if err != nil {
			return err
		}

		fmt.Println(n)

		return err
	})

	err = conn.SendBatch(ctx, batch).Close()
	if err != nil {
		fmt.Printf("SendBatch error: %v", err)
		return
	}

	// Output:
	// 2
	// 3
	// 5
}<|MERGE_RESOLUTION|>--- conflicted
+++ resolved
@@ -8,12 +8,6 @@
 	"testing"
 	"time"
 
-<<<<<<< HEAD
-	"github.com/jackc/pgx/v5"
-	"github.com/jackc/pgx/v5/pgconn"
-	"github.com/jackc/pgx/v5/pgxtest"
-=======
->>>>>>> f6e6f80f
 	"github.com/stretchr/testify/assert"
 	"github.com/stretchr/testify/require"
 	"github.com/yugabyte/pgx/v5"
@@ -277,7 +271,6 @@
 			batch.Queue("insert into ledger(description, amount) values($1, $2)", "q1", 1)
 		}
 		batch.Queue("select count(*) from ledger")
-<<<<<<< HEAD
 
 		br := conn.SendBatch(ctx, batch)
 
@@ -310,22 +303,6 @@
 		commandTag, err := br.Exec()
 		require.Equal(t, "", commandTag.String())
 		require.EqualError(t, err, "no more results in batch")
-=======
-
-		br := conn.SendBatch(ctx, batch)
-
-		for i := 0; i < numInserts; i++ {
-			ct, err := br.Exec()
-			assert.NoError(t, err)
-			assert.EqualValues(t, 1, ct.RowsAffected())
-		}
-
-		var actualInserts int
-		err := br.QueryRow().Scan(&actualInserts)
-		assert.NoError(t, err)
-		assert.EqualValues(t, numInserts, actualInserts)
-
->>>>>>> f6e6f80f
 		err = br.Close()
 		require.NoError(t, err)
 	})
@@ -334,7 +311,6 @@
 func TestConnSendBatchReadMoreResultsThanQueriesSent(t *testing.T) {
 	t.Parallel()
 
-<<<<<<< HEAD
 	ctx, cancel := context.WithTimeout(context.Background(), 120*time.Second)
 	defer cancel()
 
@@ -366,18 +342,6 @@
 	ctx, cancel := context.WithTimeout(context.Background(), 120*time.Second)
 	defer cancel()
 
-=======
-	modes := []pgx.QueryExecMode{
-		pgx.QueryExecModeCacheStatement,
-		pgx.QueryExecModeCacheDescribe,
-		pgx.QueryExecModeDescribeExec,
-		pgx.QueryExecModeExec,
-		// Don't test simple mode with prepared statements.
-	}
-	ctx, cancel := context.WithTimeout(context.Background(), 120*time.Second)
-	defer cancel()
-
->>>>>>> f6e6f80f
 	pgxtest.RunWithQueryExecModes(ctx, t, defaultConnTestRunner, modes, func(ctx context.Context, t testing.TB, conn *pgx.Conn) {
 		pgxtest.SkipCockroachDB(t, conn, "Server issues incorrect ParameterDescription (https://github.com/cockroachdb/cockroach/issues/60907)")
 		_, err := conn.Prepare(ctx, "ps1", "select n from generate_series(0,$1::int) n")
@@ -549,15 +513,9 @@
 				t.Errorf("n => %v, want %v", n, i)
 			}
 		}
-<<<<<<< HEAD
 
 		rows.Close()
 
-=======
-
-		rows.Close()
-
->>>>>>> f6e6f80f
 		rows, err = br.Query()
 		if err != nil {
 			t.Error(err)
@@ -738,15 +696,9 @@
 
 	ctx, cancel := context.WithTimeout(context.Background(), 120*time.Second)
 	defer cancel()
-<<<<<<< HEAD
-
-	pgxtest.RunWithQueryExecModes(ctx, t, defaultConnTestRunner, nil, func(ctx context.Context, t testing.TB, conn *pgx.Conn) {
-
-=======
-
-	pgxtest.RunWithQueryExecModes(ctx, t, defaultConnTestRunner, nil, func(ctx context.Context, t testing.TB, conn *pgx.Conn) {
-
->>>>>>> f6e6f80f
+
+	pgxtest.RunWithQueryExecModes(ctx, t, defaultConnTestRunner, nil, func(ctx context.Context, t testing.TB, conn *pgx.Conn) {
+
 		sql := `create temporary table ledger1(
 	  id serial primary key,
 	  description varchar not null
@@ -1056,7 +1008,6 @@
 	assert.False(t, rows.Next())
 }
 
-<<<<<<< HEAD
 // https://github.com/jackc/pgx/issues/1847#issuecomment-2347858887
 func TestConnSendBatchErrorDoesNotLeaveOrphanedPreparedStatement(t *testing.T) {
 	t.Parallel()
@@ -1087,8 +1038,6 @@
 	})
 }
 
-=======
->>>>>>> f6e6f80f
 func ExampleConn_SendBatch() {
 	ctx, cancel := context.WithTimeout(context.Background(), 120*time.Second)
 	defer cancel()
