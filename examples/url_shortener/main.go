package main

import (
	"context"
	"io"
	"log"
	"net/http"
	"os"

<<<<<<< HEAD
	"github.com/jackc/pgx/v5"
	"github.com/jackc/pgx/v5/pgxpool"
=======
	"github.com/yugabyte/pgx/v5"
	"github.com/yugabyte/pgx/v5/pgxpool"
>>>>>>> f6e6f80f
)

var db *pgxpool.Pool

func getUrlHandler(w http.ResponseWriter, req *http.Request) {
	var url string
	err := db.QueryRow(context.Background(), "select url from shortened_urls where id=$1", req.URL.Path).Scan(&url)
	switch err {
	case nil:
		http.Redirect(w, req, url, http.StatusSeeOther)
	case pgx.ErrNoRows:
		http.NotFound(w, req)
	default:
		http.Error(w, "Internal server error", http.StatusInternalServerError)
	}
}

func putUrlHandler(w http.ResponseWriter, req *http.Request) {
	id := req.URL.Path
	var url string
	if body, err := io.ReadAll(req.Body); err == nil {
		url = string(body)
	} else {
		http.Error(w, "Internal server error", http.StatusInternalServerError)
		return
	}

	if _, err := db.Exec(context.Background(), `insert into shortened_urls(id, url) values ($1, $2)
	on conflict (id) do update set url=excluded.url`, id, url); err == nil {
		w.WriteHeader(http.StatusOK)
	} else {
		http.Error(w, "Internal server error", http.StatusInternalServerError)
	}
}

func deleteUrlHandler(w http.ResponseWriter, req *http.Request) {
	if _, err := db.Exec(context.Background(), "delete from shortened_urls where id=$1", req.URL.Path); err == nil {
		w.WriteHeader(http.StatusOK)
	} else {
		http.Error(w, "Internal server error", http.StatusInternalServerError)
	}
}

func urlHandler(w http.ResponseWriter, req *http.Request) {
	switch req.Method {
	case "GET":
		getUrlHandler(w, req)

	case "PUT":
		putUrlHandler(w, req)

	case "DELETE":
		deleteUrlHandler(w, req)

	default:
		w.Header().Add("Allow", "GET, PUT, DELETE")
		w.WriteHeader(http.StatusMethodNotAllowed)
	}
}

func main() {
	poolConfig, err := pgxpool.ParseConfig(os.Getenv("DATABASE_URL"))
	if err != nil {
		log.Fatalln("Unable to parse DATABASE_URL:", err)
	}

	db, err = pgxpool.NewWithConfig(context.Background(), poolConfig)
	if err != nil {
		log.Fatalln("Unable to create connection pool:", err)
	}

	http.HandleFunc("/", urlHandler)

	log.Println("Starting URL shortener on localhost:8080")
	err = http.ListenAndServe("localhost:8080", nil)
	if err != nil {
		log.Fatalln("Unable to start web server:", err)
	}
}<|MERGE_RESOLUTION|>--- conflicted
+++ resolved
@@ -7,13 +7,8 @@
 	"net/http"
 	"os"
 
-<<<<<<< HEAD
-	"github.com/jackc/pgx/v5"
-	"github.com/jackc/pgx/v5/pgxpool"
-=======
 	"github.com/yugabyte/pgx/v5"
 	"github.com/yugabyte/pgx/v5/pgxpool"
->>>>>>> f6e6f80f
 )
 
 var db *pgxpool.Pool
