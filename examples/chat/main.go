--- conflicted
+++ resolved
@@ -6,11 +6,7 @@
 	"fmt"
 	"os"
 
-<<<<<<< HEAD
-	"github.com/jackc/pgx/v5/pgxpool"
-=======
 	"github.com/yugabyte/pgx/v5/pgxpool"
->>>>>>> f6e6f80f
 )
 
 var pool *pgxpool.Pool
