package pgx

import (
	"fmt"

<<<<<<< HEAD
	"github.com/jackc/pgx/v5/pgconn"
	"github.com/jackc/pgx/v5/pgtype"
=======
	"github.com/yugabyte/pgx/v5/internal/anynil"
	"github.com/yugabyte/pgx/v5/pgconn"
	"github.com/yugabyte/pgx/v5/pgtype"
>>>>>>> f6e6f80f
)

// ExtendedQueryBuilder is used to choose the parameter formats, to format the parameters and to choose the result
// formats for an extended query.
type ExtendedQueryBuilder struct {
	ParamValues     [][]byte
	paramValueBytes []byte
	ParamFormats    []int16
	ResultFormats   []int16
}

// Build sets ParamValues, ParamFormats, and ResultFormats for use with *PgConn.ExecParams or *PgConn.ExecPrepared. If
// sd is nil then QueryExecModeExec behavior will be used.
func (eqb *ExtendedQueryBuilder) Build(m *pgtype.Map, sd *pgconn.StatementDescription, args []any) error {
	eqb.reset()

<<<<<<< HEAD
	if sd == nil {
		for i := range args {
			err := eqb.appendParam(m, 0, pgtype.TextFormatCode, args[i])
			if err != nil {
				err = fmt.Errorf("failed to encode args[%d]: %w", i, err)
				return err
			}
		}
		return nil
=======
	anynil.NormalizeSlice(args)

	if sd == nil {
		return eqb.appendParamsForQueryExecModeExec(m, args)
>>>>>>> f6e6f80f
	}

	if len(sd.ParamOIDs) != len(args) {
		return fmt.Errorf("mismatched param and argument count")
	}

	for i := range args {
		err := eqb.appendParam(m, sd.ParamOIDs[i], -1, args[i])
		if err != nil {
			err = fmt.Errorf("failed to encode args[%d]: %w", i, err)
			return err
		}
	}

	for i := range sd.Fields {
		eqb.appendResultFormat(m.FormatCodeForOID(sd.Fields[i].DataTypeOID))
	}

	return nil
}

// appendParam appends a parameter to the query. format may be -1 to automatically choose the format. If arg is nil it
// must be an untyped nil.
func (eqb *ExtendedQueryBuilder) appendParam(m *pgtype.Map, oid uint32, format int16, arg any) error {
	if format == -1 {
		preferredFormat := eqb.chooseParameterFormatCode(m, oid, arg)
		preferredErr := eqb.appendParam(m, oid, preferredFormat, arg)
		if preferredErr == nil {
			return nil
		}

		var otherFormat int16
		if preferredFormat == TextFormatCode {
			otherFormat = BinaryFormatCode
		} else {
			otherFormat = TextFormatCode
		}

		otherErr := eqb.appendParam(m, oid, otherFormat, arg)
		if otherErr == nil {
			return nil
		}

		return preferredErr // return the error from the preferred format
	}

	v, err := eqb.encodeExtendedParamValue(m, oid, format, arg)
	if err != nil {
		return err
	}

	eqb.ParamFormats = append(eqb.ParamFormats, format)
	eqb.ParamValues = append(eqb.ParamValues, v)

	return nil
}

// appendResultFormat appends a result format to the query.
func (eqb *ExtendedQueryBuilder) appendResultFormat(format int16) {
	eqb.ResultFormats = append(eqb.ResultFormats, format)
}

// reset readies eqb to build another query.
func (eqb *ExtendedQueryBuilder) reset() {
	eqb.ParamValues = eqb.ParamValues[0:0]
	eqb.paramValueBytes = eqb.paramValueBytes[0:0]
	eqb.ParamFormats = eqb.ParamFormats[0:0]
	eqb.ResultFormats = eqb.ResultFormats[0:0]

	if cap(eqb.ParamValues) > 64 {
		eqb.ParamValues = make([][]byte, 0, 64)
	}

	if cap(eqb.paramValueBytes) > 256 {
		eqb.paramValueBytes = make([]byte, 0, 256)
	}

	if cap(eqb.ParamFormats) > 64 {
		eqb.ParamFormats = make([]int16, 0, 64)
	}
	if cap(eqb.ResultFormats) > 64 {
		eqb.ResultFormats = make([]int16, 0, 64)
	}
}

func (eqb *ExtendedQueryBuilder) encodeExtendedParamValue(m *pgtype.Map, oid uint32, formatCode int16, arg any) ([]byte, error) {
<<<<<<< HEAD
=======
	if anynil.Is(arg) {
		return nil, nil
	}

>>>>>>> f6e6f80f
	if eqb.paramValueBytes == nil {
		eqb.paramValueBytes = make([]byte, 0, 128)
	}

	pos := len(eqb.paramValueBytes)

	buf, err := m.Encode(oid, formatCode, arg, eqb.paramValueBytes)
	if err != nil {
		return nil, err
<<<<<<< HEAD
	}
	if buf == nil {
		return nil, nil
	}
	eqb.paramValueBytes = buf
	return eqb.paramValueBytes[pos:], nil
}

// chooseParameterFormatCode determines the correct format code for an
// argument to a prepared statement. It defaults to TextFormatCode if no
// determination can be made.
func (eqb *ExtendedQueryBuilder) chooseParameterFormatCode(m *pgtype.Map, oid uint32, arg any) int16 {
	switch arg.(type) {
	case string, *string:
		return TextFormatCode
	}

	return m.FormatCodeForOID(oid)
=======
	}
	if buf == nil {
		return nil, nil
	}
	eqb.paramValueBytes = buf
	return eqb.paramValueBytes[pos:], nil
}

// chooseParameterFormatCode determines the correct format code for an
// argument to a prepared statement. It defaults to TextFormatCode if no
// determination can be made.
func (eqb *ExtendedQueryBuilder) chooseParameterFormatCode(m *pgtype.Map, oid uint32, arg any) int16 {
	switch arg.(type) {
	case string, *string:
		return TextFormatCode
	}

	return m.FormatCodeForOID(oid)
}

// appendParamsForQueryExecModeExec appends the args to eqb.
//
// Parameters must be encoded in the text format because of differences in type conversion between timestamps and
// dates. In QueryExecModeExec we don't know what the actual PostgreSQL type is. To determine the type we use the
// Go type to OID type mapping registered by RegisterDefaultPgType. However, the Go time.Time represents both
// PostgreSQL timestamp[tz] and date. To use the binary format we would need to also specify what the PostgreSQL
// type OID is. But that would mean telling PostgreSQL that we have sent a timestamp[tz] when what is needed is a date.
// This means that the value is converted from text to timestamp[tz] to date. This means it does a time zone conversion
// before converting it to date. This means that dates can be shifted by one day. In text format without that double
// type conversion it takes the date directly and ignores time zone (i.e. it works).
//
// Given that the whole point of QueryExecModeExec is to operate without having to know the PostgreSQL types there is
// no way to safely use binary or to specify the parameter OIDs.
func (eqb *ExtendedQueryBuilder) appendParamsForQueryExecModeExec(m *pgtype.Map, args []any) error {
	for _, arg := range args {
		if arg == nil {
			err := eqb.appendParam(m, 0, TextFormatCode, arg)
			if err != nil {
				return err
			}
		} else {
			dt, ok := m.TypeForValue(arg)
			if !ok {
				var tv pgtype.TextValuer
				if tv, ok = arg.(pgtype.TextValuer); ok {
					t, err := tv.TextValue()
					if err != nil {
						return err
					}

					dt, ok = m.TypeForOID(pgtype.TextOID)
					if ok {
						arg = t
					}
				}
			}
			if !ok {
				var dv driver.Valuer
				if dv, ok = arg.(driver.Valuer); ok {
					v, err := dv.Value()
					if err != nil {
						return err
					}
					dt, ok = m.TypeForValue(v)
					if ok {
						arg = v
					}
				}
			}
			if !ok {
				var str fmt.Stringer
				if str, ok = arg.(fmt.Stringer); ok {
					dt, ok = m.TypeForOID(pgtype.TextOID)
					if ok {
						arg = str.String()
					}
				}
			}
			if !ok {
				return &unknownArgumentTypeQueryExecModeExecError{arg: arg}
			}
			err := eqb.appendParam(m, dt.OID, TextFormatCode, arg)
			if err != nil {
				return err
			}
		}
	}

	return nil
>>>>>>> f6e6f80f
}<|MERGE_RESOLUTION|>--- conflicted
+++ resolved
@@ -3,14 +3,8 @@
 import (
 	"fmt"
 
-<<<<<<< HEAD
-	"github.com/jackc/pgx/v5/pgconn"
-	"github.com/jackc/pgx/v5/pgtype"
-=======
-	"github.com/yugabyte/pgx/v5/internal/anynil"
 	"github.com/yugabyte/pgx/v5/pgconn"
 	"github.com/yugabyte/pgx/v5/pgtype"
->>>>>>> f6e6f80f
 )
 
 // ExtendedQueryBuilder is used to choose the parameter formats, to format the parameters and to choose the result
@@ -27,7 +21,6 @@
 func (eqb *ExtendedQueryBuilder) Build(m *pgtype.Map, sd *pgconn.StatementDescription, args []any) error {
 	eqb.reset()
 
-<<<<<<< HEAD
 	if sd == nil {
 		for i := range args {
 			err := eqb.appendParam(m, 0, pgtype.TextFormatCode, args[i])
@@ -37,12 +30,6 @@
 			}
 		}
 		return nil
-=======
-	anynil.NormalizeSlice(args)
-
-	if sd == nil {
-		return eqb.appendParamsForQueryExecModeExec(m, args)
->>>>>>> f6e6f80f
 	}
 
 	if len(sd.ParamOIDs) != len(args) {
@@ -129,13 +116,6 @@
 }
 
 func (eqb *ExtendedQueryBuilder) encodeExtendedParamValue(m *pgtype.Map, oid uint32, formatCode int16, arg any) ([]byte, error) {
-<<<<<<< HEAD
-=======
-	if anynil.Is(arg) {
-		return nil, nil
-	}
-
->>>>>>> f6e6f80f
 	if eqb.paramValueBytes == nil {
 		eqb.paramValueBytes = make([]byte, 0, 128)
 	}
@@ -145,7 +125,6 @@
 	buf, err := m.Encode(oid, formatCode, arg, eqb.paramValueBytes)
 	if err != nil {
 		return nil, err
-<<<<<<< HEAD
 	}
 	if buf == nil {
 		return nil, nil
@@ -164,95 +143,4 @@
 	}
 
 	return m.FormatCodeForOID(oid)
-=======
-	}
-	if buf == nil {
-		return nil, nil
-	}
-	eqb.paramValueBytes = buf
-	return eqb.paramValueBytes[pos:], nil
-}
-
-// chooseParameterFormatCode determines the correct format code for an
-// argument to a prepared statement. It defaults to TextFormatCode if no
-// determination can be made.
-func (eqb *ExtendedQueryBuilder) chooseParameterFormatCode(m *pgtype.Map, oid uint32, arg any) int16 {
-	switch arg.(type) {
-	case string, *string:
-		return TextFormatCode
-	}
-
-	return m.FormatCodeForOID(oid)
-}
-
-// appendParamsForQueryExecModeExec appends the args to eqb.
-//
-// Parameters must be encoded in the text format because of differences in type conversion between timestamps and
-// dates. In QueryExecModeExec we don't know what the actual PostgreSQL type is. To determine the type we use the
-// Go type to OID type mapping registered by RegisterDefaultPgType. However, the Go time.Time represents both
-// PostgreSQL timestamp[tz] and date. To use the binary format we would need to also specify what the PostgreSQL
-// type OID is. But that would mean telling PostgreSQL that we have sent a timestamp[tz] when what is needed is a date.
-// This means that the value is converted from text to timestamp[tz] to date. This means it does a time zone conversion
-// before converting it to date. This means that dates can be shifted by one day. In text format without that double
-// type conversion it takes the date directly and ignores time zone (i.e. it works).
-//
-// Given that the whole point of QueryExecModeExec is to operate without having to know the PostgreSQL types there is
-// no way to safely use binary or to specify the parameter OIDs.
-func (eqb *ExtendedQueryBuilder) appendParamsForQueryExecModeExec(m *pgtype.Map, args []any) error {
-	for _, arg := range args {
-		if arg == nil {
-			err := eqb.appendParam(m, 0, TextFormatCode, arg)
-			if err != nil {
-				return err
-			}
-		} else {
-			dt, ok := m.TypeForValue(arg)
-			if !ok {
-				var tv pgtype.TextValuer
-				if tv, ok = arg.(pgtype.TextValuer); ok {
-					t, err := tv.TextValue()
-					if err != nil {
-						return err
-					}
-
-					dt, ok = m.TypeForOID(pgtype.TextOID)
-					if ok {
-						arg = t
-					}
-				}
-			}
-			if !ok {
-				var dv driver.Valuer
-				if dv, ok = arg.(driver.Valuer); ok {
-					v, err := dv.Value()
-					if err != nil {
-						return err
-					}
-					dt, ok = m.TypeForValue(v)
-					if ok {
-						arg = v
-					}
-				}
-			}
-			if !ok {
-				var str fmt.Stringer
-				if str, ok = arg.(fmt.Stringer); ok {
-					dt, ok = m.TypeForOID(pgtype.TextOID)
-					if ok {
-						arg = str.String()
-					}
-				}
-			}
-			if !ok {
-				return &unknownArgumentTypeQueryExecModeExecError{arg: arg}
-			}
-			err := eqb.appendParam(m, dt.OID, TextFormatCode, arg)
-			if err != nil {
-				return err
-			}
-		}
-	}
-
-	return nil
->>>>>>> f6e6f80f
 }