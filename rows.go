package pgx

import (
	"context"
	"errors"
	"fmt"
	"reflect"
	"strings"
<<<<<<< HEAD
	"sync"
	"time"

	"github.com/jackc/pgx/v5/pgconn"
	"github.com/jackc/pgx/v5/pgtype"
=======
	"time"

	"github.com/yugabyte/pgx/v5/pgconn"
	"github.com/yugabyte/pgx/v5/pgtype"
>>>>>>> f6e6f80f
)

// Rows is the result set returned from *Conn.Query. Rows must be closed before
// the *Conn can be used again. Rows are closed by explicitly calling Close(),
// calling Next() until it returns false, or when a fatal error occurs.
//
// Once a Rows is closed the only methods that may be called are Close(), Err(),
// and CommandTag().
//
// Rows is an interface instead of a struct to allow tests to mock Query. However,
// adding a method to an interface is technically a breaking change. Because of this
// the Rows interface is partially excluded from semantic version requirements.
// Methods will not be removed or changed, but new methods may be added.
type Rows interface {
	// Close closes the rows, making the connection ready for use again. It is safe
	// to call Close after rows is already closed.
	Close()

	// Err returns any error that occurred while reading. Err must only be called after the Rows is closed (either by
	// calling Close or by Next returning false). If it is called early it may return nil even if there was an error
	// executing the query.
	Err() error

	// CommandTag returns the command tag from this query. It is only available after Rows is closed.
	CommandTag() pgconn.CommandTag

	// FieldDescriptions returns the field descriptions of the columns. It may return nil. In particular this can occur
	// when there was an error executing the query.
	FieldDescriptions() []pgconn.FieldDescription

	// Next prepares the next row for reading. It returns true if there is another
	// row and false if no more rows are available or a fatal error has occurred.
	// It automatically closes rows when all rows are read.
	//
	// Callers should check rows.Err() after rows.Next() returns false to detect
	// whether result-set reading ended prematurely due to an error. See
	// Conn.Query for details.
	//
	// For simpler error handling, consider using the higher-level pgx v5
	// CollectRows() and ForEachRow() helpers instead.
	Next() bool

	// Scan reads the values from the current row into dest values positionally.
	// dest can include pointers to core types, values implementing the Scanner
	// interface, and nil. nil will skip the value entirely. It is an error to
	// call Scan without first calling Next() and checking that it returned true.
	Scan(dest ...any) error

	// Values returns the decoded row values. As with Scan(), it is an error to
	// call Values without first calling Next() and checking that it returned
	// true.
	Values() ([]any, error)

	// RawValues returns the unparsed bytes of the row values. The returned data is only valid until the next Next
	// call or the Rows is closed.
	RawValues() [][]byte

	// Conn returns the underlying *Conn on which the query was executed. This may return nil if Rows did not come from a
	// *Conn (e.g. if it was created by RowsFromResultReader)
	Conn() *Conn
}

// Row is a convenience wrapper over Rows that is returned by QueryRow.
//
// Row is an interface instead of a struct to allow tests to mock QueryRow. However,
// adding a method to an interface is technically a breaking change. Because of this
// the Row interface is partially excluded from semantic version requirements.
// Methods will not be removed or changed, but new methods may be added.
type Row interface {
	// Scan works the same as Rows. with the following exceptions. If no
	// rows were found it returns ErrNoRows. If multiple rows are returned it
	// ignores all but the first.
	Scan(dest ...any) error
}

// RowScanner scans an entire row at a time into the RowScanner.
type RowScanner interface {
	// ScanRows scans the row.
	ScanRow(rows Rows) error
}

// connRow implements the Row interface for Conn.QueryRow.
type connRow baseRows

func (r *connRow) Scan(dest ...any) (err error) {
	rows := (*baseRows)(r)

	if rows.Err() != nil {
		return rows.Err()
	}

	for _, d := range dest {
		if _, ok := d.(*pgtype.DriverBytes); ok {
			rows.Close()
			return fmt.Errorf("cannot scan into *pgtype.DriverBytes from QueryRow")
		}
	}

	if !rows.Next() {
		if rows.Err() == nil {
			return ErrNoRows
		}
		return rows.Err()
	}

	rows.Scan(dest...)
	rows.Close()
	return rows.Err()
}

// baseRows implements the Rows interface for Conn.Query.
type baseRows struct {
	typeMap      *pgtype.Map
	resultReader *pgconn.ResultReader

	values [][]byte

	commandTag pgconn.CommandTag
	err        error
	closed     bool

	scanPlans []pgtype.ScanPlan
	scanTypes []reflect.Type

	conn              *Conn
	multiResultReader *pgconn.MultiResultReader

	queryTracer QueryTracer
	batchTracer BatchTracer
	ctx         context.Context
	startTime   time.Time
	sql         string
	args        []any
	rowCount    int
}

func (rows *baseRows) FieldDescriptions() []pgconn.FieldDescription {
	return rows.resultReader.FieldDescriptions()
}

func (rows *baseRows) Close() {
	if rows.closed {
		return
	}

	rows.closed = true

	if rows.resultReader != nil {
		var closeErr error
		rows.commandTag, closeErr = rows.resultReader.Close()
		if rows.err == nil {
			rows.err = closeErr
		}
	}

	if rows.multiResultReader != nil {
		closeErr := rows.multiResultReader.Close()
		if rows.err == nil {
			rows.err = closeErr
		}
	}

	if rows.err != nil && rows.conn != nil && rows.sql != "" {
		if sc := rows.conn.statementCache; sc != nil {
			sc.Invalidate(rows.sql)
		}

		if sc := rows.conn.descriptionCache; sc != nil {
			sc.Invalidate(rows.sql)
		}
	}

	if rows.batchTracer != nil {
		rows.batchTracer.TraceBatchQuery(rows.ctx, rows.conn, TraceBatchQueryData{SQL: rows.sql, Args: rows.args, CommandTag: rows.commandTag, Err: rows.err})
	} else if rows.queryTracer != nil {
		rows.queryTracer.TraceQueryEnd(rows.ctx, rows.conn, TraceQueryEndData{rows.commandTag, rows.err})
	}
}

func (rows *baseRows) CommandTag() pgconn.CommandTag {
	return rows.commandTag
}

func (rows *baseRows) Err() error {
	return rows.err
}

// fatal signals an error occurred after the query was sent to the server. It
// closes the rows automatically.
func (rows *baseRows) fatal(err error) {
	if rows.err != nil {
		return
	}

	rows.err = err
	rows.Close()
}

func (rows *baseRows) Next() bool {
	if rows.closed {
		return false
	}

	if rows.resultReader.NextRow() {
		rows.rowCount++
		rows.values = rows.resultReader.Values()
		return true
	} else {
		rows.Close()
		return false
	}
}

func (rows *baseRows) Scan(dest ...any) error {
	m := rows.typeMap
	fieldDescriptions := rows.FieldDescriptions()
	values := rows.values

	if len(fieldDescriptions) != len(values) {
		err := fmt.Errorf("number of field descriptions must equal number of values, got %d and %d", len(fieldDescriptions), len(values))
		rows.fatal(err)
		return err
	}

	if len(dest) == 1 {
		if rc, ok := dest[0].(RowScanner); ok {
			err := rc.ScanRow(rows)
			if err != nil {
				rows.fatal(err)
			}
			return err
		}
	}

	if len(fieldDescriptions) != len(dest) {
		err := fmt.Errorf("number of field descriptions must equal number of destinations, got %d and %d", len(fieldDescriptions), len(dest))
		rows.fatal(err)
		return err
	}

	if rows.scanPlans == nil {
		rows.scanPlans = make([]pgtype.ScanPlan, len(values))
		rows.scanTypes = make([]reflect.Type, len(values))
		for i := range dest {
			rows.scanPlans[i] = m.PlanScan(fieldDescriptions[i].DataTypeOID, fieldDescriptions[i].Format, dest[i])
			rows.scanTypes[i] = reflect.TypeOf(dest[i])
		}
	}

	for i, dst := range dest {
		if dst == nil {
			continue
		}

		if rows.scanTypes[i] != reflect.TypeOf(dst) {
			rows.scanPlans[i] = m.PlanScan(fieldDescriptions[i].DataTypeOID, fieldDescriptions[i].Format, dest[i])
			rows.scanTypes[i] = reflect.TypeOf(dest[i])
		}

		err := rows.scanPlans[i].Scan(values[i], dst)
		if err != nil {
			err = ScanArgError{ColumnIndex: i, FieldName: fieldDescriptions[i].Name, Err: err}
			rows.fatal(err)
			return err
		}
	}

	return nil
}

func (rows *baseRows) Values() ([]any, error) {
	if rows.closed {
		return nil, errors.New("rows is closed")
	}

	values := make([]any, 0, len(rows.FieldDescriptions()))

	for i := range rows.FieldDescriptions() {
		buf := rows.values[i]
		fd := &rows.FieldDescriptions()[i]

		if buf == nil {
			values = append(values, nil)
			continue
		}

		if dt, ok := rows.typeMap.TypeForOID(fd.DataTypeOID); ok {
			value, err := dt.Codec.DecodeValue(rows.typeMap, fd.DataTypeOID, fd.Format, buf)
			if err != nil {
				rows.fatal(err)
			}
			values = append(values, value)
		} else {
			switch fd.Format {
			case TextFormatCode:
				values = append(values, string(buf))
			case BinaryFormatCode:
				newBuf := make([]byte, len(buf))
				copy(newBuf, buf)
				values = append(values, newBuf)
			default:
				rows.fatal(errors.New("unknown format code"))
			}
		}

		if rows.Err() != nil {
			return nil, rows.Err()
		}
	}

	return values, rows.Err()
}

func (rows *baseRows) RawValues() [][]byte {
	return rows.values
}

func (rows *baseRows) Conn() *Conn {
	return rows.conn
}

type ScanArgError struct {
	ColumnIndex int
	FieldName   string
	Err         error
}

func (e ScanArgError) Error() string {
	if e.FieldName == "?column?" { // Don't include the fieldname if it's unknown
		return fmt.Sprintf("can't scan into dest[%d]: %v", e.ColumnIndex, e.Err)
	}

	return fmt.Sprintf("can't scan into dest[%d] (col: %s): %v", e.ColumnIndex, e.FieldName, e.Err)
}

func (e ScanArgError) Unwrap() error {
	return e.Err
}

// ScanRow decodes raw row data into dest. It can be used to scan rows read from the lower level pgconn interface.
//
// typeMap - OID to Go type mapping.
// fieldDescriptions - OID and format of values
// values - the raw data as returned from the PostgreSQL server
// dest - the destination that values will be decoded into
func ScanRow(typeMap *pgtype.Map, fieldDescriptions []pgconn.FieldDescription, values [][]byte, dest ...any) error {
	if len(fieldDescriptions) != len(values) {
		return fmt.Errorf("number of field descriptions must equal number of values, got %d and %d", len(fieldDescriptions), len(values))
	}
	if len(fieldDescriptions) != len(dest) {
		return fmt.Errorf("number of field descriptions must equal number of destinations, got %d and %d", len(fieldDescriptions), len(dest))
	}

	for i, d := range dest {
		if d == nil {
			continue
		}

		err := typeMap.Scan(fieldDescriptions[i].DataTypeOID, fieldDescriptions[i].Format, values[i], d)
<<<<<<< HEAD
		if err != nil {
			return ScanArgError{ColumnIndex: i, FieldName: fieldDescriptions[i].Name, Err: err}
		}
	}

	return nil
}

// RowsFromResultReader returns a Rows that will read from values resultReader and decode with typeMap. It can be used
// to read from the lower level pgconn interface.
func RowsFromResultReader(typeMap *pgtype.Map, resultReader *pgconn.ResultReader) Rows {
	return &baseRows{
		typeMap:      typeMap,
		resultReader: resultReader,
	}
}

// ForEachRow iterates through rows. For each row it scans into the elements of scans and calls fn. If any row
// fails to scan or fn returns an error the query will be aborted and the error will be returned. Rows will be closed
// when ForEachRow returns.
func ForEachRow(rows Rows, scans []any, fn func() error) (pgconn.CommandTag, error) {
	defer rows.Close()

	for rows.Next() {
		err := rows.Scan(scans...)
		if err != nil {
			return pgconn.CommandTag{}, err
		}

		err = fn()
		if err != nil {
			return pgconn.CommandTag{}, err
		}
	}

	if err := rows.Err(); err != nil {
		return pgconn.CommandTag{}, err
	}

	return rows.CommandTag(), nil
}

// CollectableRow is the subset of Rows methods that a RowToFunc is allowed to call.
type CollectableRow interface {
	FieldDescriptions() []pgconn.FieldDescription
	Scan(dest ...any) error
	Values() ([]any, error)
	RawValues() [][]byte
}

// RowToFunc is a function that scans or otherwise converts row to a T.
type RowToFunc[T any] func(row CollectableRow) (T, error)

// AppendRows iterates through rows, calling fn for each row, and appending the results into a slice of T.
//
// This function closes the rows automatically on return.
func AppendRows[T any, S ~[]T](slice S, rows Rows, fn RowToFunc[T]) (S, error) {
	defer rows.Close()

	for rows.Next() {
		value, err := fn(rows)
=======
>>>>>>> f6e6f80f
		if err != nil {
			return nil, err
		}
		slice = append(slice, value)
	}

	if err := rows.Err(); err != nil {
		return nil, err
	}

	return slice, nil
}

// CollectRows iterates through rows, calling fn for each row, and collecting the results into a slice of T.
//
// This function closes the rows automatically on return.
func CollectRows[T any](rows Rows, fn RowToFunc[T]) ([]T, error) {
	return AppendRows([]T{}, rows, fn)
}

// CollectOneRow calls fn for the first row in rows and returns the result. If no rows are found returns an error where errors.Is(ErrNoRows) is true.
// CollectOneRow is to CollectRows as QueryRow is to Query.
//
// This function closes the rows automatically on return.
func CollectOneRow[T any](rows Rows, fn RowToFunc[T]) (T, error) {
	defer rows.Close()

	var value T
	var err error

	if !rows.Next() {
		if err = rows.Err(); err != nil {
			return value, err
		}
		return value, ErrNoRows
	}

	value, err = fn(rows)
	if err != nil {
		return value, err
	}

	// The defer rows.Close() won't have executed yet. If the query returned more than one row, rows would still be open.
	// rows.Close() must be called before rows.Err() so we explicitly call it here.
	rows.Close()
	return value, rows.Err()
}

// CollectExactlyOneRow calls fn for the first row in rows and returns the result.
//   - If no rows are found returns an error where errors.Is(ErrNoRows) is true.
//   - If more than 1 row is found returns an error where errors.Is(ErrTooManyRows) is true.
//
// This function closes the rows automatically on return.
func CollectExactlyOneRow[T any](rows Rows, fn RowToFunc[T]) (T, error) {
	defer rows.Close()

	var (
		err   error
		value T
	)

	if !rows.Next() {
		if err = rows.Err(); err != nil {
			return value, err
		}

		return value, ErrNoRows
	}

	value, err = fn(rows)
	if err != nil {
		return value, err
	}

	if rows.Next() {
		var zero T

		return zero, ErrTooManyRows
	}

	return value, rows.Err()
}

// RowTo returns a T scanned from row.
func RowTo[T any](row CollectableRow) (T, error) {
	var value T
	err := row.Scan(&value)
	return value, err
}

// RowTo returns a the address of a T scanned from row.
func RowToAddrOf[T any](row CollectableRow) (*T, error) {
	var value T
	err := row.Scan(&value)
	return &value, err
}

// RowToMap returns a map scanned from row.
func RowToMap(row CollectableRow) (map[string]any, error) {
	var value map[string]any
	err := row.Scan((*mapRowScanner)(&value))
	return value, err
}

type mapRowScanner map[string]any

func (rs *mapRowScanner) ScanRow(rows Rows) error {
	values, err := rows.Values()
	if err != nil {
		return err
	}

	*rs = make(mapRowScanner, len(values))

	for i := range values {
		(*rs)[string(rows.FieldDescriptions()[i].Name)] = values[i]
	}

	return nil
}

<<<<<<< HEAD
=======
// RowsFromResultReader returns a Rows that will read from values resultReader and decode with typeMap. It can be used
// to read from the lower level pgconn interface.
func RowsFromResultReader(typeMap *pgtype.Map, resultReader *pgconn.ResultReader) Rows {
	return &baseRows{
		typeMap:      typeMap,
		resultReader: resultReader,
	}
}

// ForEachRow iterates through rows. For each row it scans into the elements of scans and calls fn. If any row
// fails to scan or fn returns an error the query will be aborted and the error will be returned. Rows will be closed
// when ForEachRow returns.
func ForEachRow(rows Rows, scans []any, fn func() error) (pgconn.CommandTag, error) {
	defer rows.Close()

	for rows.Next() {
		err := rows.Scan(scans...)
		if err != nil {
			return pgconn.CommandTag{}, err
		}

		err = fn()
		if err != nil {
			return pgconn.CommandTag{}, err
		}
	}

	if err := rows.Err(); err != nil {
		return pgconn.CommandTag{}, err
	}

	return rows.CommandTag(), nil
}

// CollectableRow is the subset of Rows methods that a RowToFunc is allowed to call.
type CollectableRow interface {
	FieldDescriptions() []pgconn.FieldDescription
	Scan(dest ...any) error
	Values() ([]any, error)
	RawValues() [][]byte
}

// RowToFunc is a function that scans or otherwise converts row to a T.
type RowToFunc[T any] func(row CollectableRow) (T, error)

// AppendRows iterates through rows, calling fn for each row, and appending the results into a slice of T.
func AppendRows[T any, S ~[]T](slice S, rows Rows, fn RowToFunc[T]) (S, error) {
	defer rows.Close()

	for rows.Next() {
		value, err := fn(rows)
		if err != nil {
			return nil, err
		}
		slice = append(slice, value)
	}

	if err := rows.Err(); err != nil {
		return nil, err
	}

	return slice, nil
}

// CollectRows iterates through rows, calling fn for each row, and collecting the results into a slice of T.
func CollectRows[T any](rows Rows, fn RowToFunc[T]) ([]T, error) {
	return AppendRows([]T(nil), rows, fn)
}

// CollectOneRow calls fn for the first row in rows and returns the result. If no rows are found returns an error where errors.Is(ErrNoRows) is true.
// CollectOneRow is to CollectRows as QueryRow is to Query.
func CollectOneRow[T any](rows Rows, fn RowToFunc[T]) (T, error) {
	defer rows.Close()

	var value T
	var err error

	if !rows.Next() {
		if err = rows.Err(); err != nil {
			return value, err
		}
		return value, ErrNoRows
	}

	value, err = fn(rows)
	if err != nil {
		return value, err
	}

	rows.Close()
	return value, rows.Err()
}

// CollectExactlyOneRow calls fn for the first row in rows and returns the result.
//   - If no rows are found returns an error where errors.Is(ErrNoRows) is true.
//   - If more than 1 row is found returns an error where errors.Is(ErrTooManyRows) is true.
func CollectExactlyOneRow[T any](rows Rows, fn RowToFunc[T]) (T, error) {
	defer rows.Close()

	var (
		err   error
		value T
	)

	if !rows.Next() {
		if err = rows.Err(); err != nil {
			return value, err
		}

		return value, ErrNoRows
	}

	value, err = fn(rows)
	if err != nil {
		return value, err
	}

	if rows.Next() {
		var zero T

		return zero, ErrTooManyRows
	}

	return value, rows.Err()
}

// RowTo returns a T scanned from row.
func RowTo[T any](row CollectableRow) (T, error) {
	var value T
	err := row.Scan(&value)
	return value, err
}

// RowTo returns a the address of a T scanned from row.
func RowToAddrOf[T any](row CollectableRow) (*T, error) {
	var value T
	err := row.Scan(&value)
	return &value, err
}

// RowToMap returns a map scanned from row.
func RowToMap(row CollectableRow) (map[string]any, error) {
	var value map[string]any
	err := row.Scan((*mapRowScanner)(&value))
	return value, err
}

type mapRowScanner map[string]any

func (rs *mapRowScanner) ScanRow(rows Rows) error {
	values, err := rows.Values()
	if err != nil {
		return err
	}

	*rs = make(mapRowScanner, len(values))

	for i := range values {
		(*rs)[string(rows.FieldDescriptions()[i].Name)] = values[i]
	}

	return nil
}

>>>>>>> f6e6f80f
// RowToStructByPos returns a T scanned from row. T must be a struct. T must have the same number a public fields as row
// has fields. The row and T fields will be matched by position. If the "db" struct tag is "-" then the field will be
// ignored.
func RowToStructByPos[T any](row CollectableRow) (T, error) {
	var value T
<<<<<<< HEAD
	err := (&positionalStructRowScanner{ptrToStruct: &value}).ScanRow(row)
=======
	err := row.Scan(&positionalStructRowScanner{ptrToStruct: &value})
>>>>>>> f6e6f80f
	return value, err
}

// RowToAddrOfStructByPos returns the address of a T scanned from row. T must be a struct. T must have the same number a
// public fields as row has fields. The row and T fields will be matched by position. If the "db" struct tag is "-" then
// the field will be ignored.
func RowToAddrOfStructByPos[T any](row CollectableRow) (*T, error) {
	var value T
<<<<<<< HEAD
	err := (&positionalStructRowScanner{ptrToStruct: &value}).ScanRow(row)
=======
	err := row.Scan(&positionalStructRowScanner{ptrToStruct: &value})
>>>>>>> f6e6f80f
	return &value, err
}

type positionalStructRowScanner struct {
	ptrToStruct any
}

<<<<<<< HEAD
func (rs *positionalStructRowScanner) ScanRow(rows CollectableRow) error {
	typ := reflect.TypeOf(rs.ptrToStruct).Elem()
	fields := lookupStructFields(typ)
	if len(rows.RawValues()) > len(fields) {
		return fmt.Errorf(
			"got %d values, but dst struct has only %d fields",
			len(rows.RawValues()),
			len(fields),
		)
	}
	scanTargets := setupStructScanTargets(rs.ptrToStruct, fields)
	return rows.Scan(scanTargets...)
}

// Map from reflect.Type -> []structRowField
var positionalStructFieldMap sync.Map

func lookupStructFields(t reflect.Type) []structRowField {
	if cached, ok := positionalStructFieldMap.Load(t); ok {
		return cached.([]structRowField)
	}

	fieldStack := make([]int, 0, 1)
	fields := computeStructFields(t, make([]structRowField, 0, t.NumField()), &fieldStack)
	fieldsIface, _ := positionalStructFieldMap.LoadOrStore(t, fields)
	return fieldsIface.([]structRowField)
}

func computeStructFields(
	t reflect.Type,
	fields []structRowField,
	fieldStack *[]int,
) []structRowField {
	tail := len(*fieldStack)
	*fieldStack = append(*fieldStack, 0)
	for i := 0; i < t.NumField(); i++ {
		sf := t.Field(i)
		(*fieldStack)[tail] = i
		// Handle anonymous struct embedding, but do not try to handle embedded pointers.
		if sf.Anonymous && sf.Type.Kind() == reflect.Struct {
			fields = computeStructFields(sf.Type, fields, fieldStack)
=======
func (rs *positionalStructRowScanner) ScanRow(rows Rows) error {
	dst := rs.ptrToStruct
	dstValue := reflect.ValueOf(dst)
	if dstValue.Kind() != reflect.Ptr {
		return fmt.Errorf("dst not a pointer")
	}

	dstElemValue := dstValue.Elem()
	scanTargets := rs.appendScanTargets(dstElemValue, nil)

	if len(rows.RawValues()) > len(scanTargets) {
		return fmt.Errorf("got %d values, but dst struct has only %d fields", len(rows.RawValues()), len(scanTargets))
	}

	return rows.Scan(scanTargets...)
}

func (rs *positionalStructRowScanner) appendScanTargets(dstElemValue reflect.Value, scanTargets []any) []any {
	dstElemType := dstElemValue.Type()

	if scanTargets == nil {
		scanTargets = make([]any, 0, dstElemType.NumField())
	}

	for i := 0; i < dstElemType.NumField(); i++ {
		sf := dstElemType.Field(i)
		// Handle anonymous struct embedding, but do not try to handle embedded pointers.
		if sf.Anonymous && sf.Type.Kind() == reflect.Struct {
			scanTargets = rs.appendScanTargets(dstElemValue.Field(i), scanTargets)
>>>>>>> f6e6f80f
		} else if sf.PkgPath == "" {
			dbTag, _ := sf.Tag.Lookup(structTagKey)
			if dbTag == "-" {
				// Field is ignored, skip it.
				continue
			}
<<<<<<< HEAD
			fields = append(fields, structRowField{
				path: append([]int(nil), *fieldStack...),
			})
		}
	}
	*fieldStack = (*fieldStack)[:tail]
	return fields
=======
			scanTargets = append(scanTargets, dstElemValue.Field(i).Addr().Interface())
		}
	}

	return scanTargets
>>>>>>> f6e6f80f
}

// RowToStructByName returns a T scanned from row. T must be a struct. T must have the same number of named public
// fields as row has fields. The row and T fields will be matched by name. The match is case-insensitive. The database
// column name can be overridden with a "db" struct tag. If the "db" struct tag is "-" then the field will be ignored.
func RowToStructByName[T any](row CollectableRow) (T, error) {
	var value T
<<<<<<< HEAD
	err := (&namedStructRowScanner{ptrToStruct: &value}).ScanRow(row)
=======
	err := row.Scan(&namedStructRowScanner{ptrToStruct: &value})
>>>>>>> f6e6f80f
	return value, err
}

// RowToAddrOfStructByName returns the address of a T scanned from row. T must be a struct. T must have the same number
// of named public fields as row has fields. The row and T fields will be matched by name. The match is
// case-insensitive. The database column name can be overridden with a "db" struct tag. If the "db" struct tag is "-"
// then the field will be ignored.
func RowToAddrOfStructByName[T any](row CollectableRow) (*T, error) {
	var value T
<<<<<<< HEAD
	err := (&namedStructRowScanner{ptrToStruct: &value}).ScanRow(row)
=======
	err := row.Scan(&namedStructRowScanner{ptrToStruct: &value})
>>>>>>> f6e6f80f
	return &value, err
}

// RowToStructByNameLax returns a T scanned from row. T must be a struct. T must have greater than or equal number of named public
// fields as row has fields. The row and T fields will be matched by name. The match is case-insensitive. The database
// column name can be overridden with a "db" struct tag. If the "db" struct tag is "-" then the field will be ignored.
func RowToStructByNameLax[T any](row CollectableRow) (T, error) {
	var value T
<<<<<<< HEAD
	err := (&namedStructRowScanner{ptrToStruct: &value, lax: true}).ScanRow(row)
=======
	err := row.Scan(&namedStructRowScanner{ptrToStruct: &value, lax: true})
>>>>>>> f6e6f80f
	return value, err
}

// RowToAddrOfStructByNameLax returns the address of a T scanned from row. T must be a struct. T must have greater than or
// equal number of named public fields as row has fields. The row and T fields will be matched by name. The match is
// case-insensitive. The database column name can be overridden with a "db" struct tag. If the "db" struct tag is "-"
// then the field will be ignored.
func RowToAddrOfStructByNameLax[T any](row CollectableRow) (*T, error) {
	var value T
<<<<<<< HEAD
	err := (&namedStructRowScanner{ptrToStruct: &value, lax: true}).ScanRow(row)
=======
	err := row.Scan(&namedStructRowScanner{ptrToStruct: &value, lax: true})
>>>>>>> f6e6f80f
	return &value, err
}

type namedStructRowScanner struct {
	ptrToStruct any
	lax         bool
}

<<<<<<< HEAD
func (rs *namedStructRowScanner) ScanRow(rows CollectableRow) error {
	typ := reflect.TypeOf(rs.ptrToStruct).Elem()
	fldDescs := rows.FieldDescriptions()
	namedStructFields, err := lookupNamedStructFields(typ, fldDescs)
	if err != nil {
		return err
	}
	if !rs.lax && namedStructFields.missingField != "" {
		return fmt.Errorf("cannot find field %s in returned row", namedStructFields.missingField)
	}
	fields := namedStructFields.fields
	scanTargets := setupStructScanTargets(rs.ptrToStruct, fields)
	return rows.Scan(scanTargets...)
}

// Map from namedStructFieldMap -> *namedStructFields
var namedStructFieldMap sync.Map

type namedStructFieldsKey struct {
	t        reflect.Type
	colNames string
}

type namedStructFields struct {
	fields []structRowField
	// missingField is the first field from the struct without a corresponding row field.
	// This is used to construct the correct error message for non-lax queries.
	missingField string
}

func lookupNamedStructFields(
	t reflect.Type,
	fldDescs []pgconn.FieldDescription,
) (*namedStructFields, error) {
	key := namedStructFieldsKey{
		t:        t,
		colNames: joinFieldNames(fldDescs),
	}
	if cached, ok := namedStructFieldMap.Load(key); ok {
		return cached.(*namedStructFields), nil
	}

	// We could probably do two-levels of caching, where we compute the key -> fields mapping
	// for a type only once, cache it by type, then use that to compute the column -> fields
	// mapping for a given set of columns.
	fieldStack := make([]int, 0, 1)
	fields, missingField := computeNamedStructFields(
		fldDescs,
		t,
		make([]structRowField, len(fldDescs)),
		&fieldStack,
	)
	for i, f := range fields {
		if f.path == nil {
			return nil, fmt.Errorf(
				"struct doesn't have corresponding row field %s",
				fldDescs[i].Name,
			)
		}
	}

	fieldsIface, _ := namedStructFieldMap.LoadOrStore(
		key,
		&namedStructFields{fields: fields, missingField: missingField},
	)
	return fieldsIface.(*namedStructFields), nil
}

func joinFieldNames(fldDescs []pgconn.FieldDescription) string {
	switch len(fldDescs) {
	case 0:
		return ""
	case 1:
		return fldDescs[0].Name
	}

	totalSize := len(fldDescs) - 1 // Space for separator bytes.
	for _, d := range fldDescs {
		totalSize += len(d.Name)
	}
	var b strings.Builder
	b.Grow(totalSize)
	b.WriteString(fldDescs[0].Name)
	for _, d := range fldDescs[1:] {
		b.WriteByte(0) // Join with NUL byte as it's (presumably) not a valid column character.
		b.WriteString(d.Name)
	}
	return b.String()
}

func computeNamedStructFields(
	fldDescs []pgconn.FieldDescription,
	t reflect.Type,
	fields []structRowField,
	fieldStack *[]int,
) ([]structRowField, string) {
	var missingField string
	tail := len(*fieldStack)
	*fieldStack = append(*fieldStack, 0)
	for i := 0; i < t.NumField(); i++ {
		sf := t.Field(i)
		(*fieldStack)[tail] = i
=======
func (rs *namedStructRowScanner) ScanRow(rows Rows) error {
	dst := rs.ptrToStruct
	dstValue := reflect.ValueOf(dst)
	if dstValue.Kind() != reflect.Ptr {
		return fmt.Errorf("dst not a pointer")
	}

	dstElemValue := dstValue.Elem()
	scanTargets, err := rs.appendScanTargets(dstElemValue, nil, rows.FieldDescriptions())
	if err != nil {
		return err
	}

	for i, t := range scanTargets {
		if t == nil {
			return fmt.Errorf("struct doesn't have corresponding row field %s", rows.FieldDescriptions()[i].Name)
		}
	}

	return rows.Scan(scanTargets...)
}

const structTagKey = "db"

func fieldPosByName(fldDescs []pgconn.FieldDescription, field string) (i int) {
	i = -1
	for i, desc := range fldDescs {

		// Snake case support.
		field = strings.ReplaceAll(field, "_", "")
		descName := strings.ReplaceAll(desc.Name, "_", "")

		if strings.EqualFold(descName, field) {
			return i
		}
	}
	return
}

func (rs *namedStructRowScanner) appendScanTargets(dstElemValue reflect.Value, scanTargets []any, fldDescs []pgconn.FieldDescription) ([]any, error) {
	var err error
	dstElemType := dstElemValue.Type()

	if scanTargets == nil {
		scanTargets = make([]any, len(fldDescs))
	}

	for i := 0; i < dstElemType.NumField(); i++ {
		sf := dstElemType.Field(i)
>>>>>>> f6e6f80f
		if sf.PkgPath != "" && !sf.Anonymous {
			// Field is unexported, skip it.
			continue
		}
		// Handle anonymous struct embedding, but do not try to handle embedded pointers.
		if sf.Anonymous && sf.Type.Kind() == reflect.Struct {
<<<<<<< HEAD
			var missingSubField string
			fields, missingSubField = computeNamedStructFields(
				fldDescs,
				sf.Type,
				fields,
				fieldStack,
			)
			if missingField == "" {
				missingField = missingSubField
=======
			scanTargets, err = rs.appendScanTargets(dstElemValue.Field(i), scanTargets, fldDescs)
			if err != nil {
				return nil, err
>>>>>>> f6e6f80f
			}
		} else {
			dbTag, dbTagPresent := sf.Tag.Lookup(structTagKey)
			if dbTagPresent {
				dbTag, _, _ = strings.Cut(dbTag, ",")
			}
			if dbTag == "-" {
				// Field is ignored, skip it.
				continue
			}
			colName := dbTag
			if !dbTagPresent {
				colName = sf.Name
			}
<<<<<<< HEAD
			fpos := fieldPosByName(fldDescs, colName, !dbTagPresent)
			if fpos == -1 {
				if missingField == "" {
					missingField = colName
				}
				continue
			}
			fields[fpos] = structRowField{
				path: append([]int(nil), *fieldStack...),
			}
		}
	}
	*fieldStack = (*fieldStack)[:tail]

	return fields, missingField
}

const structTagKey = "db"

func fieldPosByName(fldDescs []pgconn.FieldDescription, field string, normalize bool) (i int) {
	i = -1

	if normalize {
		field = strings.ReplaceAll(field, "_", "")
	}
	for i, desc := range fldDescs {
		if normalize {
			if strings.EqualFold(strings.ReplaceAll(desc.Name, "_", ""), field) {
				return i
			}
		} else {
			if desc.Name == field {
				return i
			}
		}
	}
	return
}

// structRowField describes a field of a struct.
//
// TODO: It would be a bit more efficient to track the path using the pointer
// offset within the (outermost) struct and use unsafe.Pointer arithmetic to
// construct references when scanning rows. However, it's not clear it's worth
// using unsafe for this.
type structRowField struct {
	path []int
}

func setupStructScanTargets(receiver any, fields []structRowField) []any {
	scanTargets := make([]any, len(fields))
	v := reflect.ValueOf(receiver).Elem()
	for i, f := range fields {
		scanTargets[i] = v.FieldByIndex(f.path).Addr().Interface()
	}
	return scanTargets
=======
			fpos := fieldPosByName(fldDescs, colName)
			if fpos == -1 {
				if rs.lax {
					continue
				}
				return nil, fmt.Errorf("cannot find field %s in returned row", colName)
			}
			if fpos >= len(scanTargets) && !rs.lax {
				return nil, fmt.Errorf("cannot find field %s in returned row", colName)
			}
			scanTargets[fpos] = dstElemValue.Field(i).Addr().Interface()
		}
	}

	return scanTargets, err
>>>>>>> f6e6f80f
}<|MERGE_RESOLUTION|>--- conflicted
+++ resolved
@@ -6,18 +6,11 @@
 	"fmt"
 	"reflect"
 	"strings"
-<<<<<<< HEAD
 	"sync"
 	"time"
 
-	"github.com/jackc/pgx/v5/pgconn"
-	"github.com/jackc/pgx/v5/pgtype"
-=======
-	"time"
-
 	"github.com/yugabyte/pgx/v5/pgconn"
 	"github.com/yugabyte/pgx/v5/pgtype"
->>>>>>> f6e6f80f
 )
 
 // Rows is the result set returned from *Conn.Query. Rows must be closed before
@@ -377,7 +370,6 @@
 		}
 
 		err := typeMap.Scan(fieldDescriptions[i].DataTypeOID, fieldDescriptions[i].Format, values[i], d)
-<<<<<<< HEAD
 		if err != nil {
 			return ScanArgError{ColumnIndex: i, FieldName: fieldDescriptions[i].Name, Err: err}
 		}
@@ -439,8 +431,6 @@
 
 	for rows.Next() {
 		value, err := fn(rows)
-=======
->>>>>>> f6e6f80f
 		if err != nil {
 			return nil, err
 		}
@@ -562,183 +552,12 @@
 	return nil
 }
 
-<<<<<<< HEAD
-=======
-// RowsFromResultReader returns a Rows that will read from values resultReader and decode with typeMap. It can be used
-// to read from the lower level pgconn interface.
-func RowsFromResultReader(typeMap *pgtype.Map, resultReader *pgconn.ResultReader) Rows {
-	return &baseRows{
-		typeMap:      typeMap,
-		resultReader: resultReader,
-	}
-}
-
-// ForEachRow iterates through rows. For each row it scans into the elements of scans and calls fn. If any row
-// fails to scan or fn returns an error the query will be aborted and the error will be returned. Rows will be closed
-// when ForEachRow returns.
-func ForEachRow(rows Rows, scans []any, fn func() error) (pgconn.CommandTag, error) {
-	defer rows.Close()
-
-	for rows.Next() {
-		err := rows.Scan(scans...)
-		if err != nil {
-			return pgconn.CommandTag{}, err
-		}
-
-		err = fn()
-		if err != nil {
-			return pgconn.CommandTag{}, err
-		}
-	}
-
-	if err := rows.Err(); err != nil {
-		return pgconn.CommandTag{}, err
-	}
-
-	return rows.CommandTag(), nil
-}
-
-// CollectableRow is the subset of Rows methods that a RowToFunc is allowed to call.
-type CollectableRow interface {
-	FieldDescriptions() []pgconn.FieldDescription
-	Scan(dest ...any) error
-	Values() ([]any, error)
-	RawValues() [][]byte
-}
-
-// RowToFunc is a function that scans or otherwise converts row to a T.
-type RowToFunc[T any] func(row CollectableRow) (T, error)
-
-// AppendRows iterates through rows, calling fn for each row, and appending the results into a slice of T.
-func AppendRows[T any, S ~[]T](slice S, rows Rows, fn RowToFunc[T]) (S, error) {
-	defer rows.Close()
-
-	for rows.Next() {
-		value, err := fn(rows)
-		if err != nil {
-			return nil, err
-		}
-		slice = append(slice, value)
-	}
-
-	if err := rows.Err(); err != nil {
-		return nil, err
-	}
-
-	return slice, nil
-}
-
-// CollectRows iterates through rows, calling fn for each row, and collecting the results into a slice of T.
-func CollectRows[T any](rows Rows, fn RowToFunc[T]) ([]T, error) {
-	return AppendRows([]T(nil), rows, fn)
-}
-
-// CollectOneRow calls fn for the first row in rows and returns the result. If no rows are found returns an error where errors.Is(ErrNoRows) is true.
-// CollectOneRow is to CollectRows as QueryRow is to Query.
-func CollectOneRow[T any](rows Rows, fn RowToFunc[T]) (T, error) {
-	defer rows.Close()
-
-	var value T
-	var err error
-
-	if !rows.Next() {
-		if err = rows.Err(); err != nil {
-			return value, err
-		}
-		return value, ErrNoRows
-	}
-
-	value, err = fn(rows)
-	if err != nil {
-		return value, err
-	}
-
-	rows.Close()
-	return value, rows.Err()
-}
-
-// CollectExactlyOneRow calls fn for the first row in rows and returns the result.
-//   - If no rows are found returns an error where errors.Is(ErrNoRows) is true.
-//   - If more than 1 row is found returns an error where errors.Is(ErrTooManyRows) is true.
-func CollectExactlyOneRow[T any](rows Rows, fn RowToFunc[T]) (T, error) {
-	defer rows.Close()
-
-	var (
-		err   error
-		value T
-	)
-
-	if !rows.Next() {
-		if err = rows.Err(); err != nil {
-			return value, err
-		}
-
-		return value, ErrNoRows
-	}
-
-	value, err = fn(rows)
-	if err != nil {
-		return value, err
-	}
-
-	if rows.Next() {
-		var zero T
-
-		return zero, ErrTooManyRows
-	}
-
-	return value, rows.Err()
-}
-
-// RowTo returns a T scanned from row.
-func RowTo[T any](row CollectableRow) (T, error) {
-	var value T
-	err := row.Scan(&value)
-	return value, err
-}
-
-// RowTo returns a the address of a T scanned from row.
-func RowToAddrOf[T any](row CollectableRow) (*T, error) {
-	var value T
-	err := row.Scan(&value)
-	return &value, err
-}
-
-// RowToMap returns a map scanned from row.
-func RowToMap(row CollectableRow) (map[string]any, error) {
-	var value map[string]any
-	err := row.Scan((*mapRowScanner)(&value))
-	return value, err
-}
-
-type mapRowScanner map[string]any
-
-func (rs *mapRowScanner) ScanRow(rows Rows) error {
-	values, err := rows.Values()
-	if err != nil {
-		return err
-	}
-
-	*rs = make(mapRowScanner, len(values))
-
-	for i := range values {
-		(*rs)[string(rows.FieldDescriptions()[i].Name)] = values[i]
-	}
-
-	return nil
-}
-
->>>>>>> f6e6f80f
 // RowToStructByPos returns a T scanned from row. T must be a struct. T must have the same number a public fields as row
 // has fields. The row and T fields will be matched by position. If the "db" struct tag is "-" then the field will be
 // ignored.
 func RowToStructByPos[T any](row CollectableRow) (T, error) {
 	var value T
-<<<<<<< HEAD
 	err := (&positionalStructRowScanner{ptrToStruct: &value}).ScanRow(row)
-=======
-	err := row.Scan(&positionalStructRowScanner{ptrToStruct: &value})
->>>>>>> f6e6f80f
 	return value, err
 }
 
@@ -747,11 +566,7 @@
 // the field will be ignored.
 func RowToAddrOfStructByPos[T any](row CollectableRow) (*T, error) {
 	var value T
-<<<<<<< HEAD
 	err := (&positionalStructRowScanner{ptrToStruct: &value}).ScanRow(row)
-=======
-	err := row.Scan(&positionalStructRowScanner{ptrToStruct: &value})
->>>>>>> f6e6f80f
 	return &value, err
 }
 
@@ -759,7 +574,6 @@
 	ptrToStruct any
 }
 
-<<<<<<< HEAD
 func (rs *positionalStructRowScanner) ScanRow(rows CollectableRow) error {
 	typ := reflect.TypeOf(rs.ptrToStruct).Elem()
 	fields := lookupStructFields(typ)
@@ -801,44 +615,12 @@
 		// Handle anonymous struct embedding, but do not try to handle embedded pointers.
 		if sf.Anonymous && sf.Type.Kind() == reflect.Struct {
 			fields = computeStructFields(sf.Type, fields, fieldStack)
-=======
-func (rs *positionalStructRowScanner) ScanRow(rows Rows) error {
-	dst := rs.ptrToStruct
-	dstValue := reflect.ValueOf(dst)
-	if dstValue.Kind() != reflect.Ptr {
-		return fmt.Errorf("dst not a pointer")
-	}
-
-	dstElemValue := dstValue.Elem()
-	scanTargets := rs.appendScanTargets(dstElemValue, nil)
-
-	if len(rows.RawValues()) > len(scanTargets) {
-		return fmt.Errorf("got %d values, but dst struct has only %d fields", len(rows.RawValues()), len(scanTargets))
-	}
-
-	return rows.Scan(scanTargets...)
-}
-
-func (rs *positionalStructRowScanner) appendScanTargets(dstElemValue reflect.Value, scanTargets []any) []any {
-	dstElemType := dstElemValue.Type()
-
-	if scanTargets == nil {
-		scanTargets = make([]any, 0, dstElemType.NumField())
-	}
-
-	for i := 0; i < dstElemType.NumField(); i++ {
-		sf := dstElemType.Field(i)
-		// Handle anonymous struct embedding, but do not try to handle embedded pointers.
-		if sf.Anonymous && sf.Type.Kind() == reflect.Struct {
-			scanTargets = rs.appendScanTargets(dstElemValue.Field(i), scanTargets)
->>>>>>> f6e6f80f
 		} else if sf.PkgPath == "" {
 			dbTag, _ := sf.Tag.Lookup(structTagKey)
 			if dbTag == "-" {
 				// Field is ignored, skip it.
 				continue
 			}
-<<<<<<< HEAD
 			fields = append(fields, structRowField{
 				path: append([]int(nil), *fieldStack...),
 			})
@@ -846,13 +628,6 @@
 	}
 	*fieldStack = (*fieldStack)[:tail]
 	return fields
-=======
-			scanTargets = append(scanTargets, dstElemValue.Field(i).Addr().Interface())
-		}
-	}
-
-	return scanTargets
->>>>>>> f6e6f80f
 }
 
 // RowToStructByName returns a T scanned from row. T must be a struct. T must have the same number of named public
@@ -860,11 +635,7 @@
 // column name can be overridden with a "db" struct tag. If the "db" struct tag is "-" then the field will be ignored.
 func RowToStructByName[T any](row CollectableRow) (T, error) {
 	var value T
-<<<<<<< HEAD
 	err := (&namedStructRowScanner{ptrToStruct: &value}).ScanRow(row)
-=======
-	err := row.Scan(&namedStructRowScanner{ptrToStruct: &value})
->>>>>>> f6e6f80f
 	return value, err
 }
 
@@ -874,11 +645,7 @@
 // then the field will be ignored.
 func RowToAddrOfStructByName[T any](row CollectableRow) (*T, error) {
 	var value T
-<<<<<<< HEAD
 	err := (&namedStructRowScanner{ptrToStruct: &value}).ScanRow(row)
-=======
-	err := row.Scan(&namedStructRowScanner{ptrToStruct: &value})
->>>>>>> f6e6f80f
 	return &value, err
 }
 
@@ -887,11 +654,7 @@
 // column name can be overridden with a "db" struct tag. If the "db" struct tag is "-" then the field will be ignored.
 func RowToStructByNameLax[T any](row CollectableRow) (T, error) {
 	var value T
-<<<<<<< HEAD
 	err := (&namedStructRowScanner{ptrToStruct: &value, lax: true}).ScanRow(row)
-=======
-	err := row.Scan(&namedStructRowScanner{ptrToStruct: &value, lax: true})
->>>>>>> f6e6f80f
 	return value, err
 }
 
@@ -901,11 +664,7 @@
 // then the field will be ignored.
 func RowToAddrOfStructByNameLax[T any](row CollectableRow) (*T, error) {
 	var value T
-<<<<<<< HEAD
 	err := (&namedStructRowScanner{ptrToStruct: &value, lax: true}).ScanRow(row)
-=======
-	err := row.Scan(&namedStructRowScanner{ptrToStruct: &value, lax: true})
->>>>>>> f6e6f80f
 	return &value, err
 }
 
@@ -914,7 +673,6 @@
 	lax         bool
 }
 
-<<<<<<< HEAD
 func (rs *namedStructRowScanner) ScanRow(rows CollectableRow) error {
 	typ := reflect.TypeOf(rs.ptrToStruct).Elem()
 	fldDescs := rows.FieldDescriptions()
@@ -1017,64 +775,12 @@
 	for i := 0; i < t.NumField(); i++ {
 		sf := t.Field(i)
 		(*fieldStack)[tail] = i
-=======
-func (rs *namedStructRowScanner) ScanRow(rows Rows) error {
-	dst := rs.ptrToStruct
-	dstValue := reflect.ValueOf(dst)
-	if dstValue.Kind() != reflect.Ptr {
-		return fmt.Errorf("dst not a pointer")
-	}
-
-	dstElemValue := dstValue.Elem()
-	scanTargets, err := rs.appendScanTargets(dstElemValue, nil, rows.FieldDescriptions())
-	if err != nil {
-		return err
-	}
-
-	for i, t := range scanTargets {
-		if t == nil {
-			return fmt.Errorf("struct doesn't have corresponding row field %s", rows.FieldDescriptions()[i].Name)
-		}
-	}
-
-	return rows.Scan(scanTargets...)
-}
-
-const structTagKey = "db"
-
-func fieldPosByName(fldDescs []pgconn.FieldDescription, field string) (i int) {
-	i = -1
-	for i, desc := range fldDescs {
-
-		// Snake case support.
-		field = strings.ReplaceAll(field, "_", "")
-		descName := strings.ReplaceAll(desc.Name, "_", "")
-
-		if strings.EqualFold(descName, field) {
-			return i
-		}
-	}
-	return
-}
-
-func (rs *namedStructRowScanner) appendScanTargets(dstElemValue reflect.Value, scanTargets []any, fldDescs []pgconn.FieldDescription) ([]any, error) {
-	var err error
-	dstElemType := dstElemValue.Type()
-
-	if scanTargets == nil {
-		scanTargets = make([]any, len(fldDescs))
-	}
-
-	for i := 0; i < dstElemType.NumField(); i++ {
-		sf := dstElemType.Field(i)
->>>>>>> f6e6f80f
 		if sf.PkgPath != "" && !sf.Anonymous {
 			// Field is unexported, skip it.
 			continue
 		}
 		// Handle anonymous struct embedding, but do not try to handle embedded pointers.
 		if sf.Anonymous && sf.Type.Kind() == reflect.Struct {
-<<<<<<< HEAD
 			var missingSubField string
 			fields, missingSubField = computeNamedStructFields(
 				fldDescs,
@@ -1084,11 +790,6 @@
 			)
 			if missingField == "" {
 				missingField = missingSubField
-=======
-			scanTargets, err = rs.appendScanTargets(dstElemValue.Field(i), scanTargets, fldDescs)
-			if err != nil {
-				return nil, err
->>>>>>> f6e6f80f
 			}
 		} else {
 			dbTag, dbTagPresent := sf.Tag.Lookup(structTagKey)
@@ -1103,7 +804,6 @@
 			if !dbTagPresent {
 				colName = sf.Name
 			}
-<<<<<<< HEAD
 			fpos := fieldPosByName(fldDescs, colName, !dbTagPresent)
 			if fpos == -1 {
 				if missingField == "" {
@@ -1160,21 +860,4 @@
 		scanTargets[i] = v.FieldByIndex(f.path).Addr().Interface()
 	}
 	return scanTargets
-=======
-			fpos := fieldPosByName(fldDescs, colName)
-			if fpos == -1 {
-				if rs.lax {
-					continue
-				}
-				return nil, fmt.Errorf("cannot find field %s in returned row", colName)
-			}
-			if fpos >= len(scanTargets) && !rs.lax {
-				return nil, fmt.Errorf("cannot find field %s in returned row", colName)
-			}
-			scanTargets[fpos] = dstElemValue.Field(i).Addr().Interface()
-		}
-	}
-
-	return scanTargets, err
->>>>>>> f6e6f80f
 }