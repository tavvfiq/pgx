--- conflicted
+++ resolved
@@ -1,13 +1,8 @@
 package pgxpool
 
 import (
-<<<<<<< HEAD
-	"github.com/jackc/pgx/v5"
-	"github.com/jackc/pgx/v5/pgconn"
-=======
 	"github.com/yugabyte/pgx/v5"
 	"github.com/yugabyte/pgx/v5/pgconn"
->>>>>>> f6e6f80f
 )
 
 type errBatchResults struct {
