package pgxpool

import (
	"context"
	"fmt"
	"math/rand"
	"runtime"
	"strconv"
	"sync"
	"sync/atomic"
	"time"

<<<<<<< HEAD
	"github.com/jackc/pgx/v5"
	"github.com/jackc/pgx/v5/pgconn"
	"github.com/jackc/puddle/v2"
=======
	"github.com/jackc/puddle/v2"
	"github.com/yugabyte/pgx/v5"
	"github.com/yugabyte/pgx/v5/pgconn"
>>>>>>> f6e6f80f
)

var defaultMaxConns = int32(4)
var defaultMinConns = int32(0)
var defaultMinIdleConns = int32(0)
var defaultMaxConnLifetime = time.Hour
var defaultMaxConnIdleTime = time.Minute * 30
var defaultHealthCheckPeriod = time.Minute

type connResource struct {
	conn       *pgx.Conn
	conns      []Conn
	poolRows   []poolRow
	poolRowss  []poolRows
	maxAgeTime time.Time
}

func (cr *connResource) getConn(p *Pool, res *puddle.Resource[*connResource]) *Conn {
	if len(cr.conns) == 0 {
		cr.conns = make([]Conn, 128)
	}

	c := &cr.conns[len(cr.conns)-1]
	cr.conns = cr.conns[0 : len(cr.conns)-1]

	c.res = res
	c.p = p

	return c
}

func (cr *connResource) getPoolRow(c *Conn, r pgx.Row) *poolRow {
	if len(cr.poolRows) == 0 {
		cr.poolRows = make([]poolRow, 128)
	}

	pr := &cr.poolRows[len(cr.poolRows)-1]
	cr.poolRows = cr.poolRows[0 : len(cr.poolRows)-1]

	pr.c = c
	pr.r = r

	return pr
}

func (cr *connResource) getPoolRows(c *Conn, r pgx.Rows) *poolRows {
	if len(cr.poolRowss) == 0 {
		cr.poolRowss = make([]poolRows, 128)
	}

	pr := &cr.poolRowss[len(cr.poolRowss)-1]
	cr.poolRowss = cr.poolRowss[0 : len(cr.poolRowss)-1]

	pr.c = c
	pr.r = r

	return pr
}

// Pool allows for connection reuse.
type Pool struct {
	// 64 bit fields accessed with atomics must be at beginning of struct to guarantee alignment for certain 32-bit
	// architectures. See BUGS section of https://pkg.go.dev/sync/atomic and https://github.com/jackc/pgx/issues/1288.
	newConnsCount        int64
	lifetimeDestroyCount int64
	idleDestroyCount     int64

	p                     *puddle.Pool[*connResource]
	config                *Config
	beforeConnect         func(context.Context, *pgx.ConnConfig) error
	afterConnect          func(context.Context, *pgx.Conn) error
	beforeAcquire         func(context.Context, *pgx.Conn) bool
	afterRelease          func(*pgx.Conn) bool
	beforeClose           func(*pgx.Conn)
	minConns              int32
<<<<<<< HEAD
	minIdleConns          int32
=======
>>>>>>> f6e6f80f
	maxConns              int32
	maxConnLifetime       time.Duration
	maxConnLifetimeJitter time.Duration
	maxConnIdleTime       time.Duration
	healthCheckPeriod     time.Duration

	healthCheckChan chan struct{}

	acquireTracer AcquireTracer
	releaseTracer ReleaseTracer

	closeOnce sync.Once
	closeChan chan struct{}
}

// Config is the configuration struct for creating a pool. It must be created by [ParseConfig] and then it can be
// modified.
type Config struct {
	ConnConfig *pgx.ConnConfig

	// BeforeConnect is called before a new connection is made. It is passed a copy of the underlying pgx.ConnConfig and
	// will not impact any existing open connections.
	BeforeConnect func(context.Context, *pgx.ConnConfig) error

	// AfterConnect is called after a connection is established, but before it is added to the pool.
	AfterConnect func(context.Context, *pgx.Conn) error

	// BeforeAcquire is called before a connection is acquired from the pool. It must return true to allow the
	// acquisition or false to indicate that the connection should be destroyed and a different connection should be
	// acquired.
	BeforeAcquire func(context.Context, *pgx.Conn) bool

	// AfterRelease is called after a connection is released, but before it is returned to the pool. It must return true to
	// return the connection to the pool or false to destroy the connection.
	AfterRelease func(*pgx.Conn) bool

	// BeforeClose is called right before a connection is closed and removed from the pool.
	BeforeClose func(*pgx.Conn)

	// MaxConnLifetime is the duration since creation after which a connection will be automatically closed.
	MaxConnLifetime time.Duration

	// MaxConnLifetimeJitter is the duration after MaxConnLifetime to randomly decide to close a connection.
	// This helps prevent all connections from being closed at the exact same time, starving the pool.
	MaxConnLifetimeJitter time.Duration

	// MaxConnIdleTime is the duration after which an idle connection will be automatically closed by the health check.
	MaxConnIdleTime time.Duration

	// MaxConns is the maximum size of the pool. The default is the greater of 4 or runtime.NumCPU().
	MaxConns int32

	// MinConns is the minimum size of the pool. After connection closes, the pool might dip below MinConns. A low
	// number of MinConns might mean the pool is empty after MaxConnLifetime until the health check has a chance
	// to create new connections.
	MinConns int32

	// MinIdleConns is the minimum number of idle connections in the pool. You can increase this to ensure that
	// there are always idle connections available. This can help reduce tail latencies during request processing,
	// as you can avoid the latency of establishing a new connection while handling requests. It is superior
	// to MinConns for this purpose.
	// Similar to MinConns, the pool might temporarily dip below MinIdleConns after connection closes.
	MinIdleConns int32

	// HealthCheckPeriod is the duration between checks of the health of idle connections.
	HealthCheckPeriod time.Duration

	createdByParseConfig bool // Used to enforce created by ParseConfig rule.
}

// Copy returns a deep copy of the config that is safe to use and modify.
// The only exception is the tls.Config:
// according to the tls.Config docs it must not be modified after creation.
func (c *Config) Copy() *Config {
	newConfig := new(Config)
	*newConfig = *c
	newConfig.ConnConfig = c.ConnConfig.Copy()
	return newConfig
}

// ConnString returns the connection string as parsed by pgxpool.ParseConfig into pgxpool.Config.
func (c *Config) ConnString() string { return c.ConnConfig.ConnString() }

// New creates a new Pool. See [ParseConfig] for information on connString format.
func New(ctx context.Context, connString string) (*Pool, error) {
	config, err := ParseConfig(connString)
	if err != nil {
		return nil, err
	}

	return NewWithConfig(ctx, config)
}

// NewWithConfig creates a new Pool. config must have been created by [ParseConfig].
func NewWithConfig(ctx context.Context, config *Config) (*Pool, error) {
	// Default values are set in ParseConfig. Enforce initial creation by ParseConfig rather than setting defaults from
	// zero values.
	if !config.createdByParseConfig {
		panic("config must be created by ParseConfig")
	}

	p := &Pool{
		config:                config,
		beforeConnect:         config.BeforeConnect,
		afterConnect:          config.AfterConnect,
		beforeAcquire:         config.BeforeAcquire,
		afterRelease:          config.AfterRelease,
		beforeClose:           config.BeforeClose,
		minConns:              config.MinConns,
<<<<<<< HEAD
		minIdleConns:          config.MinIdleConns,
=======
>>>>>>> f6e6f80f
		maxConns:              config.MaxConns,
		maxConnLifetime:       config.MaxConnLifetime,
		maxConnLifetimeJitter: config.MaxConnLifetimeJitter,
		maxConnIdleTime:       config.MaxConnIdleTime,
		healthCheckPeriod:     config.HealthCheckPeriod,
		healthCheckChan:       make(chan struct{}, 1),
		closeChan:             make(chan struct{}),
	}

	if t, ok := config.ConnConfig.Tracer.(AcquireTracer); ok {
		p.acquireTracer = t
	}

	if t, ok := config.ConnConfig.Tracer.(ReleaseTracer); ok {
		p.releaseTracer = t
	}

	var err error
	p.p, err = puddle.NewPool(
		&puddle.Config[*connResource]{
			Constructor: func(ctx context.Context) (*connResource, error) {
				atomic.AddInt64(&p.newConnsCount, 1)
				connConfig := p.config.ConnConfig.Copy()

				// Connection will continue in background even if Acquire is canceled. Ensure that a connect won't hang forever.
				if connConfig.ConnectTimeout <= 0 {
					connConfig.ConnectTimeout = 2 * time.Minute
				}

				if p.beforeConnect != nil {
					if err := p.beforeConnect(ctx, connConfig); err != nil {
						return nil, err
					}
				}

				conn, err := pgx.ConnectConfig(ctx, connConfig)
				if err != nil {
					return nil, err
				}

				if p.afterConnect != nil {
					err = p.afterConnect(ctx, conn)
					if err != nil {
						conn.Close(ctx)
						return nil, err
					}
				}

				jitterSecs := rand.Float64() * config.MaxConnLifetimeJitter.Seconds()
				maxAgeTime := time.Now().Add(config.MaxConnLifetime).Add(time.Duration(jitterSecs) * time.Second)

				cr := &connResource{
					conn:       conn,
					conns:      make([]Conn, 64),
					poolRows:   make([]poolRow, 64),
					poolRowss:  make([]poolRows, 64),
					maxAgeTime: maxAgeTime,
				}

				return cr, nil
			},
			Destructor: func(value *connResource) {
				ctx, cancel := context.WithTimeout(context.Background(), 15*time.Second)
				conn := value.conn
				if p.beforeClose != nil {
					p.beforeClose(conn)
				}
				conn.Close(ctx)
				select {
				case <-conn.PgConn().CleanupDone():
				case <-ctx.Done():
				}
				cancel()
			},
			MaxSize: config.MaxConns,
		},
	)
	if err != nil {
		return nil, err
	}

	go func() {
<<<<<<< HEAD
		targetIdleResources := max(int(p.minConns), int(p.minIdleConns))
		p.createIdleResources(ctx, targetIdleResources)
=======
		p.createIdleResources(ctx, int(p.minConns))
>>>>>>> f6e6f80f
		p.backgroundHealthCheck()
	}()

	return p, nil
}

// ParseConfig builds a Config from connString. It parses connString with the same behavior as [pgx.ParseConfig] with the
// addition of the following variables:
//
<<<<<<< HEAD
//   - pool_max_conns: integer greater than 0 (default 4)
//   - pool_min_conns: integer 0 or greater (default 0)
//   - pool_max_conn_lifetime: duration string (default 1 hour)
//   - pool_max_conn_idle_time: duration string (default 30 minutes)
//   - pool_health_check_period: duration string (default 1 minute)
//   - pool_max_conn_lifetime_jitter: duration string (default 0)
//
// See Config for definitions of these arguments.
//
//	# Example Keyword/Value
//	user=jack password=secret host=pg.example.com port=5432 dbname=mydb sslmode=verify-ca pool_max_conns=10 pool_max_conn_lifetime=1h30m
//
//	# Example URL
//	postgres://jack:secret@pg.example.com:5432/mydb?sslmode=verify-ca&pool_max_conns=10&pool_max_conn_lifetime=1h30m
=======
//   - pool_max_conns: integer greater than 0
//   - pool_min_conns: integer 0 or greater
//   - pool_max_conn_lifetime: duration string
//   - pool_max_conn_idle_time: duration string
//   - pool_health_check_period: duration string
//   - pool_max_conn_lifetime_jitter: duration string
//
// See Config for definitions of these arguments.
//
//	# Example DSN
//	user=jack password=secret host=pg.example.com port=5432 dbname=mydb sslmode=verify-ca pool_max_conns=10
//
//	# Example URL
//	postgres://jack:secret@pg.example.com:5432/mydb?sslmode=verify-ca&pool_max_conns=10
>>>>>>> f6e6f80f
func ParseConfig(connString string) (*Config, error) {
	connConfig, err := pgx.ParseConfig(connString)
	if err != nil {
		return nil, err
	}

	config := &Config{
		ConnConfig:           connConfig,
		createdByParseConfig: true,
	}

	if s, ok := config.ConnConfig.Config.RuntimeParams["pool_max_conns"]; ok {
		delete(connConfig.Config.RuntimeParams, "pool_max_conns")
		n, err := strconv.ParseInt(s, 10, 32)
		if err != nil {
			return nil, fmt.Errorf("cannot parse pool_max_conns: %w", err)
		}
		if n < 1 {
			return nil, fmt.Errorf("pool_max_conns too small: %d", n)
		}
		config.MaxConns = int32(n)
	} else {
		config.MaxConns = defaultMaxConns
		if numCPU := int32(runtime.NumCPU()); numCPU > config.MaxConns {
			config.MaxConns = numCPU
		}
	}

	if s, ok := config.ConnConfig.Config.RuntimeParams["pool_min_conns"]; ok {
		delete(connConfig.Config.RuntimeParams, "pool_min_conns")
		n, err := strconv.ParseInt(s, 10, 32)
		if err != nil {
			return nil, fmt.Errorf("cannot parse pool_min_conns: %w", err)
		}
		config.MinConns = int32(n)
	} else {
		config.MinConns = defaultMinConns
	}

	if s, ok := config.ConnConfig.Config.RuntimeParams["pool_min_idle_conns"]; ok {
		delete(connConfig.Config.RuntimeParams, "pool_min_idle_conns")
		n, err := strconv.ParseInt(s, 10, 32)
		if err != nil {
			return nil, fmt.Errorf("cannot parse pool_min_idle_conns: %w", err)
		}
		config.MinIdleConns = int32(n)
	} else {
		config.MinIdleConns = defaultMinIdleConns
	}

	if s, ok := config.ConnConfig.Config.RuntimeParams["pool_max_conn_lifetime"]; ok {
		delete(connConfig.Config.RuntimeParams, "pool_max_conn_lifetime")
		d, err := time.ParseDuration(s)
		if err != nil {
			return nil, fmt.Errorf("invalid pool_max_conn_lifetime: %w", err)
		}
		config.MaxConnLifetime = d
	} else {
		config.MaxConnLifetime = defaultMaxConnLifetime
	}

	if s, ok := config.ConnConfig.Config.RuntimeParams["pool_max_conn_idle_time"]; ok {
		delete(connConfig.Config.RuntimeParams, "pool_max_conn_idle_time")
		d, err := time.ParseDuration(s)
		if err != nil {
			return nil, fmt.Errorf("invalid pool_max_conn_idle_time: %w", err)
		}
		config.MaxConnIdleTime = d
	} else {
		config.MaxConnIdleTime = defaultMaxConnIdleTime
	}

	if s, ok := config.ConnConfig.Config.RuntimeParams["pool_health_check_period"]; ok {
		delete(connConfig.Config.RuntimeParams, "pool_health_check_period")
		d, err := time.ParseDuration(s)
		if err != nil {
			return nil, fmt.Errorf("invalid pool_health_check_period: %w", err)
		}
		config.HealthCheckPeriod = d
	} else {
		config.HealthCheckPeriod = defaultHealthCheckPeriod
	}

	if s, ok := config.ConnConfig.Config.RuntimeParams["pool_max_conn_lifetime_jitter"]; ok {
		delete(connConfig.Config.RuntimeParams, "pool_max_conn_lifetime_jitter")
		d, err := time.ParseDuration(s)
		if err != nil {
			return nil, fmt.Errorf("invalid pool_max_conn_lifetime_jitter: %w", err)
		}
		config.MaxConnLifetimeJitter = d
	}

	return config, nil
}

// Close closes all connections in the pool and rejects future Acquire calls. Blocks until all connections are returned
// to pool and closed.
func (p *Pool) Close() {
	p.closeOnce.Do(func() {
		close(p.closeChan)
		p.p.Close()
	})
}

func (p *Pool) isExpired(res *puddle.Resource[*connResource]) bool {
	return time.Now().After(res.Value().maxAgeTime)
}

func (p *Pool) triggerHealthCheck() {
	go func() {
		// Destroy is asynchronous so we give it time to actually remove itself from
		// the pool otherwise we might try to check the pool size too soon
		time.Sleep(500 * time.Millisecond)
		select {
		case p.healthCheckChan <- struct{}{}:
		default:
		}
	}()
}

func (p *Pool) backgroundHealthCheck() {
	ticker := time.NewTicker(p.healthCheckPeriod)
	defer ticker.Stop()
	for {
		select {
		case <-p.closeChan:
			return
		case <-p.healthCheckChan:
			p.checkHealth()
		case <-ticker.C:
			p.checkHealth()
		}
	}
}

func (p *Pool) checkHealth() {
	for {
		// If checkMinConns failed we don't destroy any connections since we couldn't
		// even get to minConns
		if err := p.checkMinConns(); err != nil {
			// Should we log this error somewhere?
			break
		}
		if !p.checkConnsHealth() {
			// Since we didn't destroy any connections we can stop looping
			break
		}
		// Technically Destroy is asynchronous but 500ms should be enough for it to
		// remove it from the underlying pool
		select {
		case <-p.closeChan:
			return
		case <-time.After(500 * time.Millisecond):
		}
	}
}

// checkConnsHealth will check all idle connections, destroy a connection if
// it's idle or too old, and returns true if any were destroyed
func (p *Pool) checkConnsHealth() bool {
	var destroyed bool
	totalConns := p.Stat().TotalConns()
	resources := p.p.AcquireAllIdle()
	for _, res := range resources {
		// We're okay going under minConns if the lifetime is up
		if p.isExpired(res) && totalConns >= p.minConns {
			atomic.AddInt64(&p.lifetimeDestroyCount, 1)
			res.Destroy()
			destroyed = true
			// Since Destroy is async we manually decrement totalConns.
			totalConns--
		} else if res.IdleDuration() > p.maxConnIdleTime && totalConns > p.minConns {
			atomic.AddInt64(&p.idleDestroyCount, 1)
			res.Destroy()
			destroyed = true
			// Since Destroy is async we manually decrement totalConns.
			totalConns--
		} else {
			res.ReleaseUnused()
		}
	}
	return destroyed
}

func (p *Pool) checkMinConns() error {
	// TotalConns can include ones that are being destroyed but we should have
	// sleep(500ms) around all of the destroys to help prevent that from throwing
	// off this check
<<<<<<< HEAD

	// Create the number of connections needed to get to both minConns and minIdleConns
	toCreate := max(p.minConns-p.Stat().TotalConns(), p.minIdleConns-p.Stat().IdleConns())
=======
	toCreate := p.minConns - p.Stat().TotalConns()
>>>>>>> f6e6f80f
	if toCreate > 0 {
		return p.createIdleResources(context.Background(), int(toCreate))
	}
	return nil
}

func (p *Pool) createIdleResources(parentCtx context.Context, targetResources int) error {
	ctx, cancel := context.WithCancel(parentCtx)
	defer cancel()

	errs := make(chan error, targetResources)

	for i := 0; i < targetResources; i++ {
		go func() {
			err := p.p.CreateResource(ctx)
			// Ignore ErrNotAvailable since it means that the pool has become full since we started creating resource.
			if err == puddle.ErrNotAvailable {
				err = nil
			}
			errs <- err
		}()
	}

	var firstError error
	for i := 0; i < targetResources; i++ {
		err := <-errs
		if err != nil && firstError == nil {
			cancel()
			firstError = err
		}
	}

	return firstError
}

// Acquire returns a connection (*Conn) from the Pool
func (p *Pool) Acquire(ctx context.Context) (c *Conn, err error) {
	if p.acquireTracer != nil {
		ctx = p.acquireTracer.TraceAcquireStart(ctx, p, TraceAcquireStartData{})
		defer func() {
			var conn *pgx.Conn
			if c != nil {
				conn = c.Conn()
			}
			p.acquireTracer.TraceAcquireEnd(ctx, p, TraceAcquireEndData{Conn: conn, Err: err})
		}()
	}

	for {
		res, err := p.p.Acquire(ctx)
		if err != nil {
			return nil, err
		}

		cr := res.Value()

		if res.IdleDuration() > time.Second {
			err := cr.conn.Ping(ctx)
			if err != nil {
				res.Destroy()
				continue
			}
		}

		if p.beforeAcquire == nil || p.beforeAcquire(ctx, cr.conn) {
			return cr.getConn(p, res), nil
		}

		res.Destroy()
	}
}

// AcquireFunc acquires a *Conn and calls f with that *Conn. ctx will only affect the Acquire. It has no effect on the
// call of f. The return value is either an error acquiring the *Conn or the return value of f. The *Conn is
// automatically released after the call of f.
func (p *Pool) AcquireFunc(ctx context.Context, f func(*Conn) error) error {
	conn, err := p.Acquire(ctx)
	if err != nil {
		return err
	}
	defer conn.Release()

	return f(conn)
}

// AcquireAllIdle atomically acquires all currently idle connections. Its intended use is for health check and
// keep-alive functionality. It does not update pool statistics.
func (p *Pool) AcquireAllIdle(ctx context.Context) []*Conn {
	resources := p.p.AcquireAllIdle()
	conns := make([]*Conn, 0, len(resources))
	for _, res := range resources {
		cr := res.Value()
		if p.beforeAcquire == nil || p.beforeAcquire(ctx, cr.conn) {
			conns = append(conns, cr.getConn(p, res))
		} else {
			res.Destroy()
		}
	}

	return conns
}

// Reset closes all connections, but leaves the pool open. It is intended for use when an error is detected that would
// disrupt all connections (such as a network interruption or a server state change).
//
// It is safe to reset a pool while connections are checked out. Those connections will be closed when they are returned
// to the pool.
func (p *Pool) Reset() {
	p.p.Reset()
}

// Config returns a copy of config that was used to initialize this pool.
func (p *Pool) Config() *Config { return p.config.Copy() }

// Stat returns a pgxpool.Stat struct with a snapshot of Pool statistics.
func (p *Pool) Stat() *Stat {
	return &Stat{
		s:                    p.p.Stat(),
		newConnsCount:        atomic.LoadInt64(&p.newConnsCount),
		lifetimeDestroyCount: atomic.LoadInt64(&p.lifetimeDestroyCount),
		idleDestroyCount:     atomic.LoadInt64(&p.idleDestroyCount),
	}
}

// Exec acquires a connection from the Pool and executes the given SQL.
// SQL can be either a prepared statement name or an SQL string.
// Arguments should be referenced positionally from the SQL string as $1, $2, etc.
// The acquired connection is returned to the pool when the Exec function returns.
func (p *Pool) Exec(ctx context.Context, sql string, arguments ...any) (pgconn.CommandTag, error) {
	c, err := p.Acquire(ctx)
	if err != nil {
		return pgconn.CommandTag{}, err
	}
	defer c.Release()

	return c.Exec(ctx, sql, arguments...)
}

// Query acquires a connection and executes a query that returns pgx.Rows.
// Arguments should be referenced positionally from the SQL string as $1, $2, etc.
// See pgx.Rows documentation to close the returned Rows and return the acquired connection to the Pool.
//
// If there is an error, the returned pgx.Rows will be returned in an error state.
// If preferred, ignore the error returned from Query and handle errors using the returned pgx.Rows.
//
// For extra control over how the query is executed, the types QuerySimpleProtocol, QueryResultFormats, and
// QueryResultFormatsByOID may be used as the first args to control exactly how the query is executed. This is rarely
// needed. See the documentation for those types for details.
func (p *Pool) Query(ctx context.Context, sql string, args ...any) (pgx.Rows, error) {
	c, err := p.Acquire(ctx)
	if err != nil {
		return errRows{err: err}, err
	}

	rows, err := c.Query(ctx, sql, args...)
	if err != nil {
		c.Release()
		return errRows{err: err}, err
	}

	return c.getPoolRows(rows), nil
}

// QueryRow acquires a connection and executes a query that is expected
// to return at most one row (pgx.Row). Errors are deferred until pgx.Row's
// Scan method is called. If the query selects no rows, pgx.Row's Scan will
// return ErrNoRows. Otherwise, pgx.Row's Scan scans the first selected row
// and discards the rest. The acquired connection is returned to the Pool when
// pgx.Row's Scan method is called.
//
// Arguments should be referenced positionally from the SQL string as $1, $2, etc.
//
// For extra control over how the query is executed, the types QuerySimpleProtocol, QueryResultFormats, and
// QueryResultFormatsByOID may be used as the first args to control exactly how the query is executed. This is rarely
// needed. See the documentation for those types for details.
func (p *Pool) QueryRow(ctx context.Context, sql string, args ...any) pgx.Row {
	c, err := p.Acquire(ctx)
	if err != nil {
		return errRow{err: err}
	}

	row := c.QueryRow(ctx, sql, args...)
	return c.getPoolRow(row)
}

func (p *Pool) SendBatch(ctx context.Context, b *pgx.Batch) pgx.BatchResults {
	c, err := p.Acquire(ctx)
	if err != nil {
		return errBatchResults{err: err}
	}

	br := c.SendBatch(ctx, b)
	return &poolBatchResults{br: br, c: c}
}

// Begin acquires a connection from the Pool and starts a transaction. Unlike database/sql, the context only affects the begin command. i.e. there is no
// auto-rollback on context cancellation. Begin initiates a transaction block without explicitly setting a transaction mode for the block (see BeginTx with TxOptions if transaction mode is required).
// *pgxpool.Tx is returned, which implements the pgx.Tx interface.
// Commit or Rollback must be called on the returned transaction to finalize the transaction block.
func (p *Pool) Begin(ctx context.Context) (pgx.Tx, error) {
	return p.BeginTx(ctx, pgx.TxOptions{})
}

// BeginTx acquires a connection from the Pool and starts a transaction with pgx.TxOptions determining the transaction mode.
// Unlike database/sql, the context only affects the begin command. i.e. there is no auto-rollback on context cancellation.
// *pgxpool.Tx is returned, which implements the pgx.Tx interface.
// Commit or Rollback must be called on the returned transaction to finalize the transaction block.
func (p *Pool) BeginTx(ctx context.Context, txOptions pgx.TxOptions) (pgx.Tx, error) {
	c, err := p.Acquire(ctx)
	if err != nil {
		return nil, err
	}

	t, err := c.BeginTx(ctx, txOptions)
	if err != nil {
		c.Release()
		return nil, err
	}

	return &Tx{t: t, c: c}, nil
}

func (p *Pool) CopyFrom(ctx context.Context, tableName pgx.Identifier, columnNames []string, rowSrc pgx.CopyFromSource) (int64, error) {
	c, err := p.Acquire(ctx)
	if err != nil {
		return 0, err
	}
	defer c.Release()

	return c.Conn().CopyFrom(ctx, tableName, columnNames, rowSrc)
}

// Ping acquires a connection from the Pool and executes an empty sql statement against it.
// If the sql returns without error, the database Ping is considered successful, otherwise, the error is returned.
func (p *Pool) Ping(ctx context.Context) error {
	c, err := p.Acquire(ctx)
	if err != nil {
		return err
	}
	defer c.Release()
	return c.Ping(ctx)
}<|MERGE_RESOLUTION|>--- conflicted
+++ resolved
@@ -10,15 +10,9 @@
 	"sync/atomic"
 	"time"
 
-<<<<<<< HEAD
-	"github.com/jackc/pgx/v5"
-	"github.com/jackc/pgx/v5/pgconn"
-	"github.com/jackc/puddle/v2"
-=======
 	"github.com/jackc/puddle/v2"
 	"github.com/yugabyte/pgx/v5"
 	"github.com/yugabyte/pgx/v5/pgconn"
->>>>>>> f6e6f80f
 )
 
 var defaultMaxConns = int32(4)
@@ -94,10 +88,7 @@
 	afterRelease          func(*pgx.Conn) bool
 	beforeClose           func(*pgx.Conn)
 	minConns              int32
-<<<<<<< HEAD
 	minIdleConns          int32
-=======
->>>>>>> f6e6f80f
 	maxConns              int32
 	maxConnLifetime       time.Duration
 	maxConnLifetimeJitter time.Duration
@@ -207,10 +198,7 @@
 		afterRelease:          config.AfterRelease,
 		beforeClose:           config.BeforeClose,
 		minConns:              config.MinConns,
-<<<<<<< HEAD
 		minIdleConns:          config.MinIdleConns,
-=======
->>>>>>> f6e6f80f
 		maxConns:              config.MaxConns,
 		maxConnLifetime:       config.MaxConnLifetime,
 		maxConnLifetimeJitter: config.MaxConnLifetimeJitter,
@@ -293,12 +281,8 @@
 	}
 
 	go func() {
-<<<<<<< HEAD
 		targetIdleResources := max(int(p.minConns), int(p.minIdleConns))
 		p.createIdleResources(ctx, targetIdleResources)
-=======
-		p.createIdleResources(ctx, int(p.minConns))
->>>>>>> f6e6f80f
 		p.backgroundHealthCheck()
 	}()
 
@@ -308,7 +292,6 @@
 // ParseConfig builds a Config from connString. It parses connString with the same behavior as [pgx.ParseConfig] with the
 // addition of the following variables:
 //
-<<<<<<< HEAD
 //   - pool_max_conns: integer greater than 0 (default 4)
 //   - pool_min_conns: integer 0 or greater (default 0)
 //   - pool_max_conn_lifetime: duration string (default 1 hour)
@@ -323,22 +306,6 @@
 //
 //	# Example URL
 //	postgres://jack:secret@pg.example.com:5432/mydb?sslmode=verify-ca&pool_max_conns=10&pool_max_conn_lifetime=1h30m
-=======
-//   - pool_max_conns: integer greater than 0
-//   - pool_min_conns: integer 0 or greater
-//   - pool_max_conn_lifetime: duration string
-//   - pool_max_conn_idle_time: duration string
-//   - pool_health_check_period: duration string
-//   - pool_max_conn_lifetime_jitter: duration string
-//
-// See Config for definitions of these arguments.
-//
-//	# Example DSN
-//	user=jack password=secret host=pg.example.com port=5432 dbname=mydb sslmode=verify-ca pool_max_conns=10
-//
-//	# Example URL
-//	postgres://jack:secret@pg.example.com:5432/mydb?sslmode=verify-ca&pool_max_conns=10
->>>>>>> f6e6f80f
 func ParseConfig(connString string) (*Config, error) {
 	connConfig, err := pgx.ParseConfig(connString)
 	if err != nil {
@@ -527,13 +494,9 @@
 	// TotalConns can include ones that are being destroyed but we should have
 	// sleep(500ms) around all of the destroys to help prevent that from throwing
 	// off this check
-<<<<<<< HEAD
 
 	// Create the number of connections needed to get to both minConns and minIdleConns
 	toCreate := max(p.minConns-p.Stat().TotalConns(), p.minIdleConns-p.Stat().IdleConns())
-=======
-	toCreate := p.minConns - p.Stat().TotalConns()
->>>>>>> f6e6f80f
 	if toCreate > 0 {
 		return p.createIdleResources(context.Background(), int(toCreate))
 	}
