package pgxpool

import (
	"context"
	"sync/atomic"

<<<<<<< HEAD
	"github.com/jackc/pgx/v5"
	"github.com/jackc/pgx/v5/pgconn"
	"github.com/jackc/puddle/v2"
=======
	"github.com/jackc/puddle/v2"
	"github.com/yugabyte/pgx/v5"
	"github.com/yugabyte/pgx/v5/pgconn"
>>>>>>> f6e6f80f
)

// Conn is an acquired *pgx.Conn from a Pool.
type Conn struct {
	res *puddle.Resource[*connResource]
	p   *Pool
}

// Release returns c to the pool it was acquired from. Once Release has been called, other methods must not be called.
// However, it is safe to call Release multiple times. Subsequent calls after the first will be ignored.
func (c *Conn) Release() {
	if c.res == nil {
		return
	}

	conn := c.Conn()
	res := c.res
	c.res = nil

	if c.p.releaseTracer != nil {
		c.p.releaseTracer.TraceRelease(c.p, TraceReleaseData{Conn: conn})
	}

	if conn.IsClosed() || conn.PgConn().IsBusy() || conn.PgConn().TxStatus() != 'I' {
		res.Destroy()
		// Signal to the health check to run since we just destroyed a connections
		// and we might be below minConns now
		c.p.triggerHealthCheck()
		return
	}

	// If the pool is consistently being used, we might never get to check the
	// lifetime of a connection since we only check idle connections in checkConnsHealth
	// so we also check the lifetime here and force a health check
	if c.p.isExpired(res) {
		atomic.AddInt64(&c.p.lifetimeDestroyCount, 1)
		res.Destroy()
		// Signal to the health check to run since we just destroyed a connections
		// and we might be below minConns now
		c.p.triggerHealthCheck()
		return
	}

	if c.p.afterRelease == nil {
		res.Release()
		return
	}

	go func() {
		if c.p.afterRelease(conn) {
			res.Release()
		} else {
			res.Destroy()
			// Signal to the health check to run since we just destroyed a connections
			// and we might be below minConns now
			c.p.triggerHealthCheck()
		}
	}()
}

// Hijack assumes ownership of the connection from the pool. Caller is responsible for closing the connection. Hijack
// will panic if called on an already released or hijacked connection.
func (c *Conn) Hijack() *pgx.Conn {
	if c.res == nil {
		panic("cannot hijack already released or hijacked connection")
	}

	conn := c.Conn()
	res := c.res
	c.res = nil

	res.Hijack()

	return conn
}

func (c *Conn) Exec(ctx context.Context, sql string, arguments ...any) (pgconn.CommandTag, error) {
	return c.Conn().Exec(ctx, sql, arguments...)
}

func (c *Conn) Query(ctx context.Context, sql string, args ...any) (pgx.Rows, error) {
	return c.Conn().Query(ctx, sql, args...)
}

func (c *Conn) QueryRow(ctx context.Context, sql string, args ...any) pgx.Row {
	return c.Conn().QueryRow(ctx, sql, args...)
}

func (c *Conn) SendBatch(ctx context.Context, b *pgx.Batch) pgx.BatchResults {
	return c.Conn().SendBatch(ctx, b)
}

func (c *Conn) CopyFrom(ctx context.Context, tableName pgx.Identifier, columnNames []string, rowSrc pgx.CopyFromSource) (int64, error) {
	return c.Conn().CopyFrom(ctx, tableName, columnNames, rowSrc)
}

// Begin starts a transaction block from the *Conn without explicitly setting a transaction mode (see BeginTx with TxOptions if transaction mode is required).
func (c *Conn) Begin(ctx context.Context) (pgx.Tx, error) {
	return c.Conn().Begin(ctx)
}

// BeginTx starts a transaction block from the *Conn with txOptions determining the transaction mode.
func (c *Conn) BeginTx(ctx context.Context, txOptions pgx.TxOptions) (pgx.Tx, error) {
	return c.Conn().BeginTx(ctx, txOptions)
}

func (c *Conn) Ping(ctx context.Context) error {
	return c.Conn().Ping(ctx)
}

func (c *Conn) Conn() *pgx.Conn {
	return c.connResource().conn
}

func (c *Conn) connResource() *connResource {
	return c.res.Value()
}

func (c *Conn) getPoolRow(r pgx.Row) *poolRow {
	return c.connResource().getPoolRow(c, r)
}

func (c *Conn) getPoolRows(r pgx.Rows) *poolRows {
	return c.connResource().getPoolRows(c, r)
}<|MERGE_RESOLUTION|>--- conflicted
+++ resolved
@@ -4,15 +4,9 @@
 	"context"
 	"sync/atomic"
 
-<<<<<<< HEAD
-	"github.com/jackc/pgx/v5"
-	"github.com/jackc/pgx/v5/pgconn"
-	"github.com/jackc/puddle/v2"
-=======
 	"github.com/jackc/puddle/v2"
 	"github.com/yugabyte/pgx/v5"
 	"github.com/yugabyte/pgx/v5/pgconn"
->>>>>>> f6e6f80f
 )
 
 // Conn is an acquired *pgx.Conn from a Pool.
