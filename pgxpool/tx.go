--- conflicted
+++ resolved
@@ -3,13 +3,8 @@
 import (
 	"context"
 
-<<<<<<< HEAD
-	"github.com/jackc/pgx/v5"
-	"github.com/jackc/pgx/v5/pgconn"
-=======
 	"github.com/yugabyte/pgx/v5"
 	"github.com/yugabyte/pgx/v5/pgconn"
->>>>>>> f6e6f80f
 )
 
 // Tx represents a database transaction acquired from a Pool.
@@ -23,16 +18,10 @@
 	return tx.t.Begin(ctx)
 }
 
-<<<<<<< HEAD
 // Commit commits the transaction and returns the associated connection back to the Pool. Commit will return an error
 // where errors.Is(ErrTxClosed) is true if the Tx is already closed, but is otherwise safe to call multiple times. If
 // the commit fails with a rollback status (e.g. the transaction was already in a broken state) then ErrTxCommitRollback
 // will be returned.
-=======
-// Commit commits the transaction and returns the associated connection back to the Pool. Commit will return ErrTxClosed
-// if the Tx is already closed, but is otherwise safe to call multiple times. If the commit fails with a rollback status
-// (e.g. the transaction was already in a broken state) then ErrTxCommitRollback will be returned.
->>>>>>> f6e6f80f
 func (tx *Tx) Commit(ctx context.Context) error {
 	err := tx.t.Commit(ctx)
 	if tx.c != nil {
