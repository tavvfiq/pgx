--- conflicted
+++ resolved
@@ -81,17 +81,10 @@
 	"sync"
 	"time"
 
-<<<<<<< HEAD
-	"github.com/jackc/pgx/v5"
-	"github.com/jackc/pgx/v5/pgconn"
-	"github.com/jackc/pgx/v5/pgtype"
-	"github.com/jackc/pgx/v5/pgxpool"
-=======
 	"github.com/yugabyte/pgx/v5"
 	"github.com/yugabyte/pgx/v5/pgconn"
 	"github.com/yugabyte/pgx/v5/pgtype"
 	"github.com/yugabyte/pgx/v5/pgxpool"
->>>>>>> f6e6f80f
 )
 
 // Only intrinsic types should be binary format with database/sql.
@@ -106,11 +99,7 @@
 
 	// if pgx driver was already registered by different pgx major version then we
 	// skip registration under the default name.
-<<<<<<< HEAD
 	if !slices.Contains(sql.Drivers(), "pgx") {
-=======
-	if !contains(sql.Drivers(), "pgx") {
->>>>>>> f6e6f80f
 		sql.Register("pgx", pgxDriver)
 	}
 	sql.Register("pgx/v5", pgxDriver)
@@ -132,20 +121,6 @@
 	}
 }
 
-<<<<<<< HEAD
-=======
-// TODO replace by slices.Contains when experimental package will be merged to stdlib
-// https://pkg.go.dev/golang.org/x/exp/slices#Contains
-func contains(list []string, y string) bool {
-	for _, x := range list {
-		if x == y {
-			return true
-		}
-	}
-	return false
-}
-
->>>>>>> f6e6f80f
 // OptionOpenDB options for configuring the driver when opening a new db pool.
 type OptionOpenDB func(*connector)
 
@@ -815,7 +790,6 @@
 				scanPlan := m.PlanScan(dataTypeOID, format, &d)
 				r.valueFuncs[i] = func(src []byte) (driver.Value, error) {
 					err := scanPlan.Scan(src, &d)
-<<<<<<< HEAD
 					if err != nil {
 						return nil, err
 					}
@@ -826,8 +800,6 @@
 				scanPlan := m.PlanScan(dataTypeOID, format, &d)
 				r.valueFuncs[i] = func(src []byte) (driver.Value, error) {
 					err := scanPlan.Scan(src, &d)
-=======
->>>>>>> f6e6f80f
 					if err != nil {
 						return nil, err
 					}
