--- conflicted
+++ resolved
@@ -1,7 +1,3 @@
-<<<<<<< HEAD
-[![Go Reference](https://pkg.go.dev/badge/github.com/jackc/pgx/v5.svg)](https://pkg.go.dev/github.com/jackc/pgx/v5)
-[![Build Status](https://github.com/jackc/pgx/actions/workflows/ci.yml/badge.svg)](https://github.com/jackc/pgx/actions/workflows/ci.yml)
-=======
 
 # YugabyteDB Go Driver
 This is a Go Driver based on [jackc/pgx](https://github.com/jackc/pgx), with following additional feature:
@@ -92,18 +88,13 @@
 default value is false
 
 Details about the upstream pgx driver - which hold true for this driver as well - are given below.
->>>>>>> f6e6f80f
 
 # pgx - PostgreSQL Driver and Toolkit
 
 pgx is a pure Go driver and toolkit for PostgreSQL.
 
-<<<<<<< HEAD
 The pgx driver is a low-level, high performance interface that exposes PostgreSQL-specific features such as `LISTEN` /
 `NOTIFY` and `COPY`. It also includes an adapter for the standard `database/sql` interface.
-=======
-The pgx driver is a low-level, high performance interface. It also includes an adapter for the standard `database/sql` interface.
->>>>>>> f6e6f80f
 
 The toolkit component is a related set of packages that implement PostgreSQL functionality such as parsing the wire protocol
 and type mapping between PostgreSQL and Go. These underlying packages can be used to implement alternative drivers,
@@ -119,11 +110,7 @@
 	"fmt"
 	"os"
 
-<<<<<<< HEAD
-	"github.com/jackc/pgx/v5"
-=======
 	"github.com/yugabyte/pgx/v5"
->>>>>>> f6e6f80f
 )
 
 func main() {
@@ -160,10 +147,7 @@
 * `COPY` protocol support for faster bulk data loads
 * Tracing and logging support
 * Connection pool with after-connect hook for arbitrary connection setup
-<<<<<<< HEAD
 * `LISTEN` / `NOTIFY`
-=======
->>>>>>> f6e6f80f
 * Conversion of PostgreSQL arrays to Go slice mappings for integers, floats, and strings
 * `hstore` support
 * `json` and `jsonb` support
@@ -175,7 +159,6 @@
 * Simulated nested transactions with savepoints
 
 ## Choosing Between the pgx and database/sql Interfaces
-<<<<<<< HEAD
 
 The pgx interface is faster. Many PostgreSQL specific features such as `LISTEN` / `NOTIFY` and `COPY` are not available
 through the `database/sql` interface.
@@ -185,25 +168,11 @@
 1. The application only targets PostgreSQL.
 2. No other libraries that require `database/sql` are in use.
 
-=======
-
-The pgx interface is faster.
-
-The pgx interface is recommended when:
-
-1. The application only targets PostgreSQL.
-2. No other libraries that require `database/sql` are in use.
-
->>>>>>> f6e6f80f
 It is also possible to use the `database/sql` interface and convert a connection to the lower-level pgx interface as needed.
 
 ## Testing
 
-<<<<<<< HEAD
 See [CONTRIBUTING.md](./CONTRIBUTING.md) for setup instructions.
-=======
-See CONTRIBUTING.md for setup instructions.
->>>>>>> f6e6f80f
 
 ## Architecture
 
@@ -211,32 +180,19 @@
 
 ## Supported Go and PostgreSQL Versions
 
-<<<<<<< HEAD
 pgx supports the same versions of Go and PostgreSQL that are supported by their respective teams. For [Go](https://golang.org/doc/devel/release.html#policy) that is the two most recent major releases and for [PostgreSQL](https://www.postgresql.org/support/versioning/) the major releases in the last 5 years. This means pgx supports Go 1.22 and higher and PostgreSQL 13 and higher. pgx also is tested against the latest version of [CockroachDB](https://www.cockroachlabs.com/product/).
-=======
-pgx supports the same versions of Go and PostgreSQL that are supported by their respective teams. For [Go](https://golang.org/doc/devel/release.html#policy) that is the two most recent major releases and for [PostgreSQL](https://www.postgresql.org/support/versioning/) the major releases in the last 5 years. This means pgx supports Go 1.20 and higher and PostgreSQL 12 and higher.
->>>>>>> f6e6f80f
 
 ## Version Policy
 
 pgx follows semantic versioning for the documented public API on stable releases. `v5` is the latest stable major version.
 
 ## PGX Family Libraries
-<<<<<<< HEAD
 
 ### [github.com/jackc/pglogrepl](https://github.com/jackc/pglogrepl)
 
 pglogrepl provides functionality to act as a client for PostgreSQL logical replication.
 
-### [github.com/jackc/pgmock](https://github.com/jackc/pgmock)
-=======
-
-### [github.com/jackc/pglogrepl](https://github.com/jackc/pglogrepl)
-
-pglogrepl provides functionality to act as a client for PostgreSQL logical replication.
-
 pgx supports the same versions of Go and PostgreSQL that are supported by their respective teams. For [Go](https://golang.org/doc/devel/release.html#policy) that is the two most recent major releases and for [PostgreSQL](https://www.postgresql.org/support/versioning/) the major releases in the last 5 years. This means pgx supports Go 1.16 and higher and PostgreSQL 10 and higher.
->>>>>>> f6e6f80f
 
 pgmock offers the ability to create a server that mocks the PostgreSQL wire protocol. This is used internally to test pgx by purposely inducing unusual errors. pgproto3 and pgmock together provide most of the foundational tooling required to implement a PostgreSQL proxy or MitM (such as for a custom connection pooler).
 
@@ -250,7 +206,6 @@
 
 ## Adapters for 3rd Party Types
 
-<<<<<<< HEAD
 * [github.com/jackc/pgx-gofrs-uuid](https://github.com/jackc/pgx-gofrs-uuid)
 * [github.com/jackc/pgx-shopspring-decimal](https://github.com/jackc/pgx-shopspring-decimal)
 * [github.com/twpayne/pgx-geos](https://github.com/twpayne/pgx-geos) ([PostGIS](https://postgis.net/) and [GEOS](https://libgeos.org/) via [go-geos](https://github.com/twpayne/go-geos))
@@ -260,14 +215,12 @@
 ## Adapters for 3rd Party Tracers
 
 * [github.com/jackhopner/pgx-xray-tracer](https://github.com/jackhopner/pgx-xray-tracer)
-=======
 ### [github.com/yugabyte/pgx/v4/pgxpool](https://github.com/yugabyte/pgx/tree/master/pgxpool)
 
 
 ### [github.com/yugabyte/pgx/v4/stdlib](https://github.com/yugabyte/pgx/tree/master/stdlib)
 
 * [https://github.com/jackhopner/pgx-xray-tracer](https://github.com/jackhopner/pgx-xray-tracer)
->>>>>>> f6e6f80f
 
 ## Adapters for 3rd Party Loggers
 
@@ -297,11 +250,7 @@
 A carefully designed SQL client for making using SQL easier,
 more productive, and less error-prone on Golang.
 
-<<<<<<< HEAD
 ### [github.com/otan/gopgkrb5](https://github.com/otan/gopgkrb5)
-=======
-### [https://github.com/otan/gopgkrb5](https://github.com/otan/gopgkrb5)
->>>>>>> f6e6f80f
 
 Adds GSSAPI / Kerberos authentication support.
 
@@ -314,7 +263,6 @@
 Type safe and flexible package for scanning database data into Go types.
 Supports, structs, maps, slices and custom mapping functions.
 
-<<<<<<< HEAD
 ### [github.com/z0ne-dev/mgx](https://github.com/z0ne-dev/mgx)
 
 Code first migration library for native pgx (no database/sql abstraction).
@@ -329,9 +277,4 @@
 
 ### [https://github.com/Arlandaren/pgxWrappy](https://github.com/Arlandaren/pgxWrappy)
 
-Simplifies working with the pgx library, providing convenient scanning of nested structures.
-=======
-### [https://github.com/z0ne-dev/mgx](https://github.com/z0ne-dev/mgx)
-
-Code first migration library for native pgx (no database/sql abstraction).
->>>>>>> f6e6f80f
+Simplifies working with the pgx library, providing convenient scanning of nested structures.