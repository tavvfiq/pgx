--- conflicted
+++ resolved
@@ -10,13 +10,6 @@
 	"testing"
 	"time"
 
-<<<<<<< HEAD
-	"github.com/jackc/pgx/v5"
-	"github.com/jackc/pgx/v5/pgconn"
-	"github.com/jackc/pgx/v5/pgtype"
-	"github.com/jackc/pgx/v5/pgxtest"
-=======
->>>>>>> f6e6f80f
 	"github.com/stretchr/testify/assert"
 	"github.com/stretchr/testify/require"
 	"github.com/yugabyte/pgx/v5"
@@ -151,7 +144,6 @@
 	config, err = pgx.ParseConfig("statement_cache_capacity=42")
 	require.NoError(t, err)
 	require.EqualValues(t, 42, config.StatementCacheCapacity)
-<<<<<<< HEAD
 
 	config, err = pgx.ParseConfig("description_cache_capacity=0")
 	require.NoError(t, err)
@@ -170,26 +162,6 @@
 
 	config, err = pgx.ParseConfig("default_query_exec_mode=cache_describe")
 	require.NoError(t, err)
-=======
-
-	config, err = pgx.ParseConfig("description_cache_capacity=0")
-	require.NoError(t, err)
-	require.EqualValues(t, 0, config.DescriptionCacheCapacity)
-
-	config, err = pgx.ParseConfig("description_cache_capacity=42")
-	require.NoError(t, err)
-	require.EqualValues(t, 42, config.DescriptionCacheCapacity)
-
-	//	default_query_exec_mode
-	//		Possible values: "cache_statement", "cache_describe", "describe_exec", "exec", and "simple_protocol". See
-
-	config, err = pgx.ParseConfig("default_query_exec_mode=cache_statement")
-	require.NoError(t, err)
-	require.Equal(t, pgx.QueryExecModeCacheStatement, config.DefaultQueryExecMode)
-
-	config, err = pgx.ParseConfig("default_query_exec_mode=cache_describe")
-	require.NoError(t, err)
->>>>>>> f6e6f80f
 	require.Equal(t, pgx.QueryExecModeCacheDescribe, config.DefaultQueryExecMode)
 
 	config, err = pgx.ParseConfig("default_query_exec_mode=describe_exec")
@@ -1055,7 +1027,6 @@
 			dt, err := conn.LoadType(ctx, typename)
 			require.NoError(t, err)
 			conn.TypeMap().RegisterType(dt)
-<<<<<<< HEAD
 		}
 
 		type aPoint struct {
@@ -1174,126 +1145,6 @@
 				Valid:     true,
 			},
 		}
-=======
-		}
-
-		type aPoint struct {
-			A string
-			B string
-		}
-
-		type bPoint struct {
-			C string
-		}
-
-		var a aPoint
-		var b bPoint
-		err = tx.QueryRow(ctx, `select '(foo,bar)'::pgx_a.point, '(baz)'::pgx_b.point`).Scan(&a, &b)
-		require.NoError(t, err)
-		require.Equal(t, aPoint{"foo", "bar"}, a)
-		require.Equal(t, bPoint{"baz"}, b)
-	})
-}
-
-func TestLoadCompositeType(t *testing.T) {
-	ctx, cancel := context.WithTimeout(context.Background(), 120*time.Second)
-	defer cancel()
-
-	pgxtest.RunWithQueryExecModes(ctx, t, defaultConnTestRunner, nil, func(ctx context.Context, t testing.TB, conn *pgx.Conn) {
-		pgxtest.SkipCockroachDB(t, conn, "Server does support composite types (https://github.com/cockroachdb/cockroach/issues/27792)")
-
-		tx, err := conn.Begin(ctx)
-		require.NoError(t, err)
-		defer tx.Rollback(ctx)
-
-		_, err = tx.Exec(ctx, "create type compositetype as (attr1 int, attr2 int)")
-		require.NoError(t, err)
-
-		_, err = tx.Exec(ctx, "alter type compositetype drop attribute attr1")
-		require.NoError(t, err)
-
-		_, err = conn.LoadType(ctx, "compositetype")
-		require.NoError(t, err)
-	})
-}
-
-func TestLoadRangeType(t *testing.T) {
-	ctx, cancel := context.WithTimeout(context.Background(), 120*time.Second)
-	defer cancel()
-
-	pgxtest.RunWithQueryExecModes(ctx, t, defaultConnTestRunner, nil, func(ctx context.Context, t testing.TB, conn *pgx.Conn) {
-		pgxtest.SkipCockroachDB(t, conn, "Server does support range types")
-
-		tx, err := conn.Begin(ctx)
-		require.NoError(t, err)
-		defer tx.Rollback(ctx)
-
-		_, err = tx.Exec(ctx, "create type examplefloatrange as range (subtype=float8, subtype_diff=float8mi)")
-		require.NoError(t, err)
-
-		// Register types
-		newRangeType, err := conn.LoadType(ctx, "examplefloatrange")
-		require.NoError(t, err)
-		conn.TypeMap().RegisterType(newRangeType)
-		conn.TypeMap().RegisterDefaultPgType(pgtype.Range[float64]{}, "examplefloatrange")
-
-		var inputRangeType = pgtype.Range[float64]{
-			Lower:     1.0,
-			Upper:     2.0,
-			LowerType: pgtype.Inclusive,
-			UpperType: pgtype.Inclusive,
-			Valid:     true,
-		}
-		var outputRangeType pgtype.Range[float64]
-		err = tx.QueryRow(ctx, "SELECT $1::examplefloatrange", inputRangeType).Scan(&outputRangeType)
-		require.NoError(t, err)
-		require.Equal(t, inputRangeType, outputRangeType)
-	})
-}
-
-func TestLoadMultiRangeType(t *testing.T) {
-	ctx, cancel := context.WithTimeout(context.Background(), 120*time.Second)
-	defer cancel()
-
-	pgxtest.RunWithQueryExecModes(ctx, t, defaultConnTestRunner, nil, func(ctx context.Context, t testing.TB, conn *pgx.Conn) {
-		pgxtest.SkipCockroachDB(t, conn, "Server does support range types")
-		pgxtest.SkipPostgreSQLVersionLessThan(t, conn, 14) // multirange data type was added in 14 postgresql
-
-		tx, err := conn.Begin(ctx)
-		require.NoError(t, err)
-		defer tx.Rollback(ctx)
-
-		_, err = tx.Exec(ctx, "create type examplefloatrange as range (subtype=float8, subtype_diff=float8mi, multirange_type_name=examplefloatmultirange)")
-		require.NoError(t, err)
-
-		// Register types
-		newRangeType, err := conn.LoadType(ctx, "examplefloatrange")
-		require.NoError(t, err)
-		conn.TypeMap().RegisterType(newRangeType)
-		conn.TypeMap().RegisterDefaultPgType(pgtype.Range[float64]{}, "examplefloatrange")
-
-		newMultiRangeType, err := conn.LoadType(ctx, "examplefloatmultirange")
-		require.NoError(t, err)
-		conn.TypeMap().RegisterType(newMultiRangeType)
-		conn.TypeMap().RegisterDefaultPgType(pgtype.Multirange[pgtype.Range[float64]]{}, "examplefloatmultirange")
-
-		var inputMultiRangeType = pgtype.Multirange[pgtype.Range[float64]]{
-			{
-				Lower:     1.0,
-				Upper:     2.0,
-				LowerType: pgtype.Inclusive,
-				UpperType: pgtype.Inclusive,
-				Valid:     true,
-			},
-			{
-				Lower:     3.0,
-				Upper:     4.0,
-				LowerType: pgtype.Exclusive,
-				UpperType: pgtype.Exclusive,
-				Valid:     true,
-			},
-		}
->>>>>>> f6e6f80f
 		var outputMultiRangeType pgtype.Multirange[pgtype.Range[float64]]
 		err = tx.QueryRow(ctx, "SELECT $1::examplefloatmultirange", inputMultiRangeType).Scan(&outputMultiRangeType)
 		require.NoError(t, err)
@@ -1518,7 +1369,6 @@
 		require.NoError(t, err)
 		require.EqualValues(t, 1, n)
 	})
-<<<<<<< HEAD
 }
 
 // https://github.com/jackc/pgx/issues/1847
@@ -1567,6 +1417,4 @@
 	require.Equal(t, "no rows in result set", pgx.ErrNoRows.Error())
 
 	require.ErrorIs(t, pgx.ErrNoRows, sql.ErrNoRows, "pgx.ErrNowRows must match sql.ErrNoRows")
-=======
->>>>>>> f6e6f80f
 }