--- conflicted
+++ resolved
@@ -5,22 +5,14 @@
 	"errors"
 	"fmt"
 
-<<<<<<< HEAD
-	"github.com/jackc/pgx/v5/pgconn"
-=======
 	"github.com/yugabyte/pgx/v5/pgconn"
->>>>>>> f6e6f80f
 )
 
 // QueuedQuery is a query that has been queued for execution via a Batch.
 type QueuedQuery struct {
 	SQL       string
 	Arguments []any
-<<<<<<< HEAD
 	Fn        batchItemFunc
-=======
-	fn        batchItemFunc
->>>>>>> f6e6f80f
 	sd        *pgconn.StatementDescription
 }
 
@@ -28,11 +20,7 @@
 
 // Query sets fn to be called when the response to qq is received.
 func (qq *QueuedQuery) Query(fn func(rows Rows) error) {
-<<<<<<< HEAD
 	qq.Fn = func(br BatchResults) error {
-=======
-	qq.fn = func(br BatchResults) error {
->>>>>>> f6e6f80f
 		rows, _ := br.Query()
 		defer rows.Close()
 
@@ -48,11 +36,7 @@
 
 // Query sets fn to be called when the response to qq is received.
 func (qq *QueuedQuery) QueryRow(fn func(row Row) error) {
-<<<<<<< HEAD
 	qq.Fn = func(br BatchResults) error {
-=======
-	qq.fn = func(br BatchResults) error {
->>>>>>> f6e6f80f
 		row := br.QueryRow()
 		return fn(row)
 	}
@@ -60,11 +44,7 @@
 
 // Exec sets fn to be called when the response to qq is received.
 func (qq *QueuedQuery) Exec(fn func(ct pgconn.CommandTag) error) {
-<<<<<<< HEAD
 	qq.Fn = func(br BatchResults) error {
-=======
-	qq.fn = func(br BatchResults) error {
->>>>>>> f6e6f80f
 		ct, err := br.Exec()
 		if err != nil {
 			return err
@@ -80,7 +60,6 @@
 	QueuedQueries []*QueuedQuery
 }
 
-<<<<<<< HEAD
 // Queue queues a query to batch b. query can be an SQL query or the name of a prepared statement. The only pgx option
 // argument that is supported is QueryRewriter. Queries are executed using the connection's DefaultQueryExecMode.
 //
@@ -88,11 +67,6 @@
 // be avoided. QueuedQuery.Fn must not be set as it will only be called for the first query. That is, QueuedQuery.Query,
 // QueuedQuery.QueryRow, and QueuedQuery.Exec must not be called. In addition, any error messages or tracing that
 // include the current query may reference the wrong query.
-=======
-// Queue queues a query to batch b. query can be an SQL query or the name of a prepared statement.
-// The only pgx option argument that is supported is QueryRewriter. Queries are executed using the
-// connection's DefaultQueryExecMode.
->>>>>>> f6e6f80f
 func (b *Batch) Queue(query string, arguments ...any) *QueuedQuery {
 	qq := &QueuedQuery{
 		SQL:       query,
@@ -258,13 +232,8 @@
 
 	// Read and run fn for all remaining items
 	for br.err == nil && !br.closed && br.b != nil && br.qqIdx < len(br.b.QueuedQueries) {
-<<<<<<< HEAD
 		if br.b.QueuedQueries[br.qqIdx].Fn != nil {
 			err := br.b.QueuedQueries[br.qqIdx].Fn(br)
-=======
-		if br.b.QueuedQueries[br.qqIdx].fn != nil {
-			err := br.b.QueuedQueries[br.qqIdx].fn(br)
->>>>>>> f6e6f80f
 			if err != nil {
 				br.err = err
 			}
@@ -322,7 +291,6 @@
 		return pgconn.CommandTag{}, br.err
 	}
 
-<<<<<<< HEAD
 	query, arguments, err := br.nextQueryAndArgs()
 	if err != nil {
 		return pgconn.CommandTag{}, err
@@ -350,32 +318,6 @@
 		})
 	}
 
-=======
-	query, arguments, _ := br.nextQueryAndArgs()
-
-	results, err := br.pipeline.GetResults()
-	if err != nil {
-		br.err = err
-		return pgconn.CommandTag{}, br.err
-	}
-	var commandTag pgconn.CommandTag
-	switch results := results.(type) {
-	case *pgconn.ResultReader:
-		commandTag, br.err = results.Close()
-	default:
-		return pgconn.CommandTag{}, fmt.Errorf("unexpected pipeline result: %T", results)
-	}
-
-	if br.conn.batchTracer != nil {
-		br.conn.batchTracer.TraceBatchQuery(br.ctx, br.conn, TraceBatchQueryData{
-			SQL:        query,
-			Args:       arguments,
-			CommandTag: commandTag,
-			Err:        br.err,
-		})
-	}
-
->>>>>>> f6e6f80f
 	return commandTag, br.err
 }
 
@@ -393,7 +335,6 @@
 	if br.lastRows != nil && br.lastRows.err != nil {
 		br.err = br.lastRows.err
 		return &baseRows{err: br.err, closed: true}, br.err
-<<<<<<< HEAD
 	}
 
 	query, arguments, err := br.nextQueryAndArgs()
@@ -401,15 +342,6 @@
 		return &baseRows{err: err, closed: true}, err
 	}
 
-=======
-	}
-
-	query, arguments, ok := br.nextQueryAndArgs()
-	if !ok {
-		query = "batch query"
-	}
-
->>>>>>> f6e6f80f
 	rows := br.conn.getRows(br.ctx, query, arguments)
 	rows.batchTracer = br.conn.batchTracer
 	br.lastRows = rows
@@ -472,13 +404,8 @@
 
 	// Read and run fn for all remaining items
 	for br.err == nil && !br.closed && br.b != nil && br.qqIdx < len(br.b.QueuedQueries) {
-<<<<<<< HEAD
 		if br.b.QueuedQueries[br.qqIdx].Fn != nil {
 			err := br.b.QueuedQueries[br.qqIdx].Fn(br)
-=======
-		if br.b.QueuedQueries[br.qqIdx].fn != nil {
-			err := br.b.QueuedQueries[br.qqIdx].fn(br)
->>>>>>> f6e6f80f
 			if err != nil {
 				br.err = err
 			}
@@ -495,7 +422,6 @@
 	}
 
 	return br.err
-<<<<<<< HEAD
 }
 
 func (br *pipelineBatchResults) earlyError() error {
@@ -505,21 +431,6 @@
 func (br *pipelineBatchResults) nextQueryAndArgs() (query string, args []any, err error) {
 	if br.b == nil {
 		return "", nil, errors.New("no reference to batch")
-=======
-}
-
-func (br *pipelineBatchResults) earlyError() error {
-	return br.err
-}
-
-func (br *pipelineBatchResults) nextQueryAndArgs() (query string, args []any, ok bool) {
-	if br.b != nil && br.qqIdx < len(br.b.QueuedQueries) {
-		bi := br.b.QueuedQueries[br.qqIdx]
-		query = bi.SQL
-		args = bi.Arguments
-		ok = true
-		br.qqIdx++
->>>>>>> f6e6f80f
 	}
 
 	if br.qqIdx >= len(br.b.QueuedQueries) {
