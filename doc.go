--- conflicted
+++ resolved
@@ -2,11 +2,7 @@
 /*
 pgx provides a native PostgreSQL driver and can act as a database/sql driver. The native PostgreSQL interface is similar
 to the database/sql interface while providing better speed and access to PostgreSQL specific features. Use
-<<<<<<< HEAD
-github.com/jackc/pgx/v5/stdlib to use pgx as a database/sql compatible driver. See that package's documentation for
-=======
 github.com/yugabyte/pgx/v5/stdlib to use pgx as a database/sql compatible driver. See that package's documentation for
->>>>>>> f6e6f80f
 details.
 
 Establishing a Connection
@@ -15,36 +11,21 @@
 
     conn, err := pgx.Connect(context.Background(), os.Getenv("DATABASE_URL"))
 
-<<<<<<< HEAD
 The database connection string can be in URL or key/value format. Both PostgreSQL settings and pgx settings can be
 specified here. In addition, a config struct can be created by [ParseConfig] and modified before establishing the
 connection with [ConnectConfig] to configure settings such as tracing that cannot be configured with a connection
 string.
-=======
-The database connection string can be in URL or DSN format. Both PostgreSQL settings and pgx settings can be specified
-here. In addition, a config struct can be created by [ParseConfig] and modified before establishing the connection with
-[ConnectConfig] to configure settings such as tracing that cannot be configured with a connection string.
->>>>>>> f6e6f80f
 
 Connection Pool
 
 [*pgx.Conn] represents a single connection to the database and is not concurrency safe. Use package
-<<<<<<< HEAD
-github.com/jackc/pgx/v5/pgxpool for a concurrency safe connection pool.
-=======
 github.com/yugabyte/pgx/v5/pgxpool for a concurrency safe connection pool.
->>>>>>> f6e6f80f
 
 Query Interface
 
 pgx implements Query in the familiar database/sql style. However, pgx provides generic functions such as CollectRows and
-<<<<<<< HEAD
 ForEachRow that are a simpler and safer way of processing rows than manually calling defer rows.Close(), rows.Next(),
 rows.Scan, and rows.Err().
-=======
-ForEachRow that are a simpler and safer way of processing rows than manually calling rows.Next(), rows.Scan, and
-rows.Err().
->>>>>>> f6e6f80f
 
 CollectRows can be used collect all returned rows into a slice.
 
@@ -175,11 +156,9 @@
 
 CopyFrom can be faster than an insert with as few as 5 rows.
 
-<<<<<<< HEAD
-Listen and Notify
+Tracing and Logging
 
-pgx can listen to the PostgreSQL notification system with the `Conn.WaitForNotification` method. It blocks until a
-notification is received or the context is canceled.
+pgx supports tracing by setting ConnConfig.Tracer.
 
     _, err := conn.Exec(context.Background(), "listen channelname")
     if err != nil {
@@ -199,24 +178,11 @@
 
 In addition, the tracelog package provides the TraceLog type which lets a traditional logger act as a Tracer.
 
-For debug tracing of the actual PostgreSQL wire protocol messages see github.com/jackc/pgx/v5/pgproto3.
-
-Lower Level PostgreSQL Functionality
-
-github.com/jackc/pgx/v5/pgconn contains a lower level PostgreSQL driver roughly at the level of libpq. pgx.Conn in
-=======
-Tracing and Logging
-
-pgx supports tracing by setting ConnConfig.Tracer.
-
-In addition, the tracelog package provides the TraceLog type which lets a traditional logger act as a Tracer.
-
 For debug tracing of the actual PostgreSQL wire protocol messages see github.com/yugabyte/pgx/v5/pgproto3.
 
 Lower Level PostgreSQL Functionality
 
 github.com/yugabyte/pgx/v5/pgconn contains a lower level PostgreSQL driver roughly at the level of libpq. pgx.Conn in
->>>>>>> f6e6f80f
 implemented on top of pgconn. The Conn.PgConn() method can be used to access this lower layer.
 
 PgBouncer
